import serpent
from pyrpctools import RPC_Client, DB
from collections import defaultdict
import os
import sys
import json
<<<<<<< HEAD
=======
from load_contracts import get_full_name, broadcast_code
>>>>>>> 591d64d6

RPC = RPC_Client(default='GETH')
COINBASE = RPC.eth_coinbase()['result']
TRIES = 10
BLOCKTIME = 12
SRCPATH = 'src'

def memoize(func):
    memo = {}
    def new_func(x):
        if x in memo:
            return memo[x]
        result = func(x)
        memo.__setitem__(x, result)
        return result
    new_func.__name__ = func.__name__
    return new_func

@memoize
def get_fullname(name):
    '''
    Takes a short name from an import statement and
    returns a real path to that contract.
    '''
    for directory, subdirs, files in os.walk(SRCPATH):
        for f in files:
            if f[:-3] == name:
                return os.path.join(directory, f)
    raise ValueError('No such name: '+name)

def broadcast_code(evm):
    '''Sends compiled code to the network, and returns the address.'''
    address = RPC.eth_sendTransaction(sender=COINBASE, data=evm, gas=GAS)['result']
    tries = 0
    while tries < TRIES:
        check = RPC.eth_getCode(address)['result']
        if check != '0x':
            return address
        time.sleep(BLOCKTIME)
        tries += 1
    raise ValueError('CODE COULD NOT GET ON CHAIN!!!')

def build_dependencies():
    deps = defaultdict(list)
<<<<<<< HEAD
    for directory, subdirs, files in os.walk(SRCPATH):
        for f in files:
            for line in open(os.path.join(directory, f)):
                if line.startwith('import'):
=======
    for d, s, fs in os.walk('src'):
        for f in fs:
            for line in open(os.path.join(d, f)):
                if line.startswith('import'):
>>>>>>> 591d64d6
                    name = line.split(' ')[1]
                    deps[name].append(f[:-3])
    return deps

def translate_code(fullname):
    new_code = []
    for line in open(fullname):
        line = line.rstrip()
        if line.startswith('import'):
            line = line.split(' ')
            name, sub = line[1], line[3]
            info = json.loads(DB[name])
            new_code.append(info['sig'])
            new_code.append(sub + ' = ' + info['address'])
        else:
            new_code.append(line)
    return '\n'.join(new_code)

def compile(fullname, deps):
    new_code = translate_code(fullname)
    evm = '0x' + serpent.compile(new_code).encode('hex')
    new_address = broadcast_code(evm)
    short_name = os.path.split(fullname)[-1][:-3]
    new_sig = serpent.mk_signature(new_code).replace('main', short_name, 1)
    fullsig = serpent.mk_full_signature(new_code)
    new_info = {'address':new_address, 'sig':new_sig, 'fullsig':fullsig}
    DB[short_name] = json.dumps(new_info)
    if short_name in deps:
        for dep in deps[short_name]:
            dep_fullname = get_fullname(dep)
            compile(dep_fullname, deps)

def main(contract_path):
    deps = build_dependencies()
    compile(contract_path, deps)

if __name__ == '__main__':
    main(sys.argv[1])<|MERGE_RESOLUTION|>--- conflicted
+++ resolved
@@ -4,10 +4,6 @@
 import os
 import sys
 import json
-<<<<<<< HEAD
-=======
-from load_contracts import get_full_name, broadcast_code
->>>>>>> 591d64d6
 
 RPC = RPC_Client(default='GETH')
 COINBASE = RPC.eth_coinbase()['result']
@@ -52,17 +48,10 @@
 
 def build_dependencies():
     deps = defaultdict(list)
-<<<<<<< HEAD
     for directory, subdirs, files in os.walk(SRCPATH):
         for f in files:
             for line in open(os.path.join(directory, f)):
                 if line.startwith('import'):
-=======
-    for d, s, fs in os.walk('src'):
-        for f in fs:
-            for line in open(os.path.join(d, f)):
-                if line.startswith('import'):
->>>>>>> 591d64d6
                     name = line.split(' ')[1]
                     deps[name].append(f[:-3])
     return deps
