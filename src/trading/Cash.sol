--- conflicted
+++ resolved
@@ -9,13 +9,8 @@
  * @title Cash
  * @dev ETH wrapper contract to make it look like an ERC20 token.
  */
-<<<<<<< HEAD
-contract Cash is StandardToken, Controlled {
+contract Cash is Controlled, Typed, StandardToken {
     using SafeMathUint256 for uint256;
-=======
-contract Cash is Controlled, Typed, StandardToken {
-    using SafeMath for uint256;
->>>>>>> 9868ad75
 
     event DepositEther(address indexed sender, uint256 value, uint256 balance);
     event InitiateWithdrawEther(address indexed sender, uint256 value, uint256 balance);
