# This software (Augur) allows buying and selling event outcomes in ethereum
# Copyright (C) 2015 Forecast Foundation OU
#    This program is free software; you can redistribute it and/or modify
#    it under the terms of the GNU General Public License as published by
#    the Free Software Foundation; either version 2 of the License, or
#    (at your option) any later version.
#
#    This program is free software: you can redistribute it and/or modify
#    it under the terms of the GNU General Public License as published by
#    the Free Software Foundation, either version 3 of the License, or
#    (at your option) any later version.
#
#    This program is distributed in the hope that it will be useful, #    but WITHOUT ANY WARRANTY; without even the implied warranty of
#    MERCHANTABILITY or FITNESS FOR A PARTICULAR PURPOSE.  See the
#    GNU General Public License for more details.
#
#    You should have received a copy of the GNU General Public License
#    along with this program.  If not, see <http://www.gnu.org/licenses/>.
# Any questions please contact joey@augur.net

<<<<<<< HEAD
import topics as TOPICS
extern subcurrency: [allowance:[int256,int256]:int256, approve:[int256,int256]:int256, balance:[]:int256, balanceOf:[int256]:int256, ]:[int256,int256]:int256, transferFrom:[int256,int256,int256]:int256, changeTokens:[int256, int256]:int256, modifySupply:[int256]:int256]
=======
# import topics as TOPICS

>>>>>>> 4d7759a3
inset('refund.se')

# Markets' index is the market, markets stores data about markets [which are able to be traded on] in augur
    # Events is a 0 indexed array of events in the market in the format of
        # [1, event, event, 2, event, 3, event, event, event]
        # 1 means dimension 1, 2 is events in dimension 2, 3 is the dimension 3 events
    # Sharespurchased keeps track of the number of shares purchased for each outcome
        # sharesPurchased index states starts at 1 - (same for participants[].shares[] array)
    # Participants is an array of participants, their addresses as keys and the shares in each outcome they've purchased of an event as the values
        # e.g. participants[addr].shares[1]
    # currentParticipant is the number of participants [traders] in the market
    # cumulativeScale == range of the market for scalars
    # numOutcomes is the number of outcomes in a market [up to 8 for now]
    # a binary outcome state 1 is no, 2 is true, 0 if not done, 1.5 if indeterminate
    # fxpTradingFee is a percent in fixedPoint and the base trading fee for a market
    # tradingPeriod is which eventExpPeriod market expires in
    # pushing forward is whether a market has been pushed forward to attempt early resolution
    # bondsman is the person/address who/that posted the early resolution bond
    # originalPeriod is the original period the market's event would resolve in
    # orderIDs stores orders for a given market
    # lastOrder is the last order that was placed in a given market
    # totalOrders is the total number of orders ever placed in a given market
    # tags are the subject tags / categories / keywords for a given market
    # extraInfo is any extra info that didn't fit well in the regular description
    # sharesValue is the value of the shares traded in a given market
    # gasSubsidy is paid by the creator to pay for closing the market [closing is just setting the winning outcomes and allowing people to withdraw funds if they own winning shares]
    # fees is total amount of fees a market has paid to a branch [the reporters] denominated in wei
    # lastExpDate is when the market's last event expires
<<<<<<< HEAD
    # prices keeps track of the latest traded fxpPrice for a given outcome in a market
    # shareContracts stores the erc-20 token contract address for each outcome in the market
data Markets[](events[], lenEvents, sharesPurchased[], participants[](shares[]), winningOutcomes[], cumulativeScale, numOutcomes, tradingPeriod, fxpTradingFee, branch, volume, pushingForward, bondsMan, originalPeriod, orderIDs[](id, nextID, prevID), lastOrder, totalOrders, tag1, tag2, tag3, extraInfo[], extraInfoLen, sharesValue, gasSubsidy, fees, lastExpDate, prices[], shareContracts[])

# takes branch as param, composite hash of all markets in the system
data marketsHash[]

def getMarketsHash(branch):
    return(self.marketsHash[branch])
=======
    # prices keeps track of the latest traded price for a given outcome in a market
data Markets[](events[], lenEvents, sharesPurchased[], participants[](shares[]), winningOutcomes[], cumulativeScale, numOutcomes, tradingPeriod, tradingFee, branch, volume, pushingForward, bondsMan, originalPeriod, trade_ids[](id, next_id, prev_id), last_trade, total_trades, tag1, tag2, tag3, makerFees, extraInfo[], extraInfoLen, sharesValue, gasSubsidy, fees, creationBlock, creationTime, lastExpDate, prices[])
>>>>>>> 4d7759a3

def addToMarketsHash(branch, newHash):
    x = array(2)
    x[0] = self.marketsHash[branch]
    x[1] = newHash
    self.marketsHash[branch] = sha3(x, items = 2)
    return(1)

def addFees(market, fxpAmount):
    if(self.Markets[market].fees + fxpAmount) > self.Markets[market].fees):
        self.Markets[market].fees += fxpAmount
    return(1)

def setPrice(market, outcome, fxpPrice):
    self.Markets[market].prices[outcome] = fxpPrice
    return(1)

# refund closing cost for a market
def refundClosing(market, to):
    subsidy = self.Markets[market].gasSubsidy
    self.Markets[market].gasSubsidy -= subsidy
    if(!send(to, subsidy)):
        throw()
    return(1)

def getLastExpDate(market):
    return(self.Markets[market].lastExpDate)

# @return fxp
def getLastOutcomePrice(market, outcome):
    return(self.Markets[market].prices[outcome])

def getFees(market):
    return(self.Markets[market].fees)

def getGasSubsidy(market):
    return(self.Markets[market].gasSubsidy)

# @return fxp
def getSharesValue(market):
    return(self.Markets[market].sharesValue)

def returnTags(market):
    tags = array(3)
    tags[0] = self.Markets[market].tag1
    tags[1] = self.Markets[market].tag2
    tags[2] = self.Markets[market].tag3
    return(tags: arr)

<<<<<<< HEAD
# @return fxp
=======
def getTopic(market):
    return(self.Markets[market].tag1)

>>>>>>> 4d7759a3
def getTotalSharesPurchased(market):
    total = 0
    n = self.Markets[market].numOutcomes
    i = 1
    while(i <= n):
        total += self.Markets[market].sharesPurchased[i]
        i += 1
    return(total)

def getMarketEvent(market, index):
    return(self.Markets[market].events[index])

<<<<<<< HEAD
=======
def getCreationTime(market):
    return(self.Markets[market].creationTime)

def getCreationBlock(market):
    return(self.Markets[market].creationBlock)

>>>>>>> 4d7759a3
def getMarketEvents(market):
    return(load(self.Markets[market].events[0], items = self.Markets[market].lenEvents): arr)

def getMarketShareContracts(market):
    return(load(self.Markets[market].shareContracts[0], items = self.Markets[market].numOutcomes): arr)

# @return fxp
def getSharesPurchased(market, outcome):
    return(self.Markets[market].sharesPurchased[outcome])

def getExtraInfoLength(market):
    return(self.Markets[market].extraInfoLen)

def getExtraInfo(market):
    length = self.Markets[market].extraInfoLen
    return(load(self.Markets[market].extraInfo[0], chars = length): str)

# @return fxp
def getVolume(market):
    return(self.Markets[market].volume)

# @return fxp
def getParticipantSharesPurchased(market, trader, outcome):
    return(self.Markets[market].shareContracts[outcome].balanceOf(trader))

def getNumEvents(market):
    return(self.Markets[market].lenEvents)

# @return fxp
def getCumulativeScale(market):
    return(self.Markets[market].cumulativeScale)

def getMarketNumOutcomes(market):
    return(self.Markets[market].numOutcomes)

def getTradingPeriod(market):
    return(self.Markets[market].tradingPeriod)

def getOriginalTradingPeriod(market):
    return(self.Markets[market].originalPeriod)

def setTradingPeriod(market, period):
    self.Markets[market].tradingPeriod = period
    return(1)

def getTradingFee(market):
    return(self.Markets[market].fxpTradingFee)

def getBranch(market):
    return(self.Markets[market].branch)

macro market($market):
    self.Markets[$market]

macro fxpcumulativeScale($market):
    market($market).cumulativeScale

macro numOutcomes($market):
    market($market).numOutcomes

macro sharesPurchased($market):
    market($market).sharesPurchased

# check that msg.sender is one of our function contracts
def initializeMarket(market, events: arr, tradingPeriod, fxpTradingFee, branch, tag1, tag2, tag3, fxpcumulativeScale, numOutcomes, extraInfo: str, gasSubsidy, fxpCreationFee, lastExpDate, shareContracts: arr):
    #if(!self.whitelist.check(msg.sender)):
    #    return(-1)
    # add event list to the market
<<<<<<< HEAD
    save(self.Markets[market].events[0], events, items = len(events))
    save(self.Markets[market].shareContracts[0], shareContracts, items = numOutcomes)
    self.Markets[market].lenEvents = len(events)
    save(self.Markets[market].extraInfo[0], extraInfo, chars = len(extraInfo))
    self.Markets[market].extraInfoLen = len(extraInfo)
    self.Markets[market].tradingPeriod = tradingPeriod
    self.Markets[market].originalPeriod = tradingPeriod
    self.Markets[market].fxpTradingFee = fxpTradingFee
    self.Markets[market].branch = branch
    self.Markets[market].cumulativeScale = fxpcumulativeScale
    self.Markets[market].numOutcomes = numOutcomes
    self.Markets[market].tag1 = tag1
    self.Markets[market].tag2 = tag2
    self.Markets[market].gasSubsidy = gasSubsidy
    self.Markets[market].tag3 = tag3
    self.Markets[market].fees = fxpCreationFee
    self.Markets[market].lastExpDate = lastExpDate
    self.addToMarketsHash(branch, market)
=======
    save(self.Markets[marketID].events[0], events, items=len(events))
    self.Markets[marketID].lenEvents = len(events)
    save(self.Markets[marketID].extraInfo[0], extraInfo, chars=len(extraInfo))
    self.Markets[marketID].extraInfoLen = len(extraInfo)
    self.Markets[marketID].tradingPeriod = tradingPeriod
    self.Markets[marketID].originalPeriod = tradingPeriod
    self.Markets[marketID].tradingFee = tradingFee
    self.Markets[marketID].branch = branch
    self.Markets[marketID].cumulativeScale = cumScale
    self.Markets[marketID].numOutcomes = numOutcomes
    self.Markets[marketID].tag1 = tag1
    self.Markets[marketID].tag2 = tag2
    self.Markets[marketID].gasSubsidy = gasSubsidy
    self.Markets[marketID].tag3 = tag3
    self.Markets[marketID].makerFees = makerFees
    self.Markets[marketID].fees = creationFee
    self.Markets[marketID].creationTime = block.timestamp
    self.Markets[marketID].creationBlock = block.number
    self.Markets[marketID].lastExpDate = lastExpDate
>>>>>>> 4d7759a3
    return(1)

def modifyShares(market, outcome, fxpAmount):
    #if(!self.whitelist.check(msg.sender)):
    #    return(-1)
    sharesPurchased(market)[outcome] += fxpAmount
    self.Markets[market].shareContracts[outcome].modifySupply(fxpAmount)
    return(1)

def modifySharesValue(market, fxpAmount):
    self.Markets[market].sharesValue += fxpAmount
    return(1)

def modifyParticipantShares(market, trader, outcome, fxpAmount, actualTrade):
    #if(!self.whitelist.check(msg.sender)):
    #    return(-1)
<<<<<<< HEAD
    self.Markets[market].shareContracts[outcome].changeTokens(trader, fxpAmount)
    if(fxpAmount < 0):
        fxpAmount = fxpAmount * -1
    if(actualTrade):
        self.Markets[market].volume += fxpAmount
    if(self.Markets[marketID].tag1):
            TOPICS.updateTopicPopularity(self.Markets[marketID].branch, self.Markets[marketID].tag1, fxpAmount)
    return(1)

def addOrder(market, orderID):
    self.Markets[market].orderIDs[lastID].nextID = orderID
    self.Markets[market].orderIDs[orderID].prevID = self.Markets[market].lastOrder
    self.Markets[market].orderIDs[orderID].id = orderID
    self.Markets[market].lastOrder = orderID
    self.Markets[market].totalOrders += 1
    return(1)

def removeOrderFromMarket(marketID, orderID):
    prevID = self.Markets[marketID].orderIDs[orderID].prevID
    nextID = self.Markets[marketID].orderIDs[orderID].nextID
    # if the order had a previous and next order it connects them directly, remove this orderID from the sequence/middle
    if(prevID and nextID):
        self.Markets[marketID].orderIDs[prevID].nextID = nextID
        self.Markets[marketID].orderIDs[nextID].prevID = prevID
    # if it's the most recent order, update the previous order to be the most recent one
    elif(prevID):
        self.Markets[marketID].lastOrder = prevID
        self.Markets[marketID].orderIDs[prevID].nextID = 0

    # if the order had a order following it, 0 out that slot
    if(nextID):
        self.Markets[marketID].orderIDs[orderID].nextID = 0
    # if the order had a order before it, 0 out that slot
    if(prevID):
        self.Markets[marketID].orderIDs[orderID].prevID = 0
    self.Markets[marketID].orderIDs[orderID].id = 0
    self.Markets[marketID].totalOrders -= 1
    return(1)

def getOrderIDs(marketID):
    ordersCount = self.Markets[marketID].totalOrders
    orderID = self.Markets[marketID].lastOrder
    orderIDs = array(ordersCount)
    i = 0
    while(i < ordersCount):
        orderIDs[i] = self.Markets[marketID].orderIDs[orderID].id
        orderID = self.Markets[marketID].orderIDs[orderID].prevID
        i += 1

    if(orderIDs):
        return(orderIDs: arr)
    return([FAILURE]: arr)
=======
    self.Markets[marketID].participants[trader].shares[outcome] += amount
    if(amount<0):
        amount = amount*-1
    if(cancel):
        amount = -1*amount
    self.Markets[marketID].volume += amount
    return(1)   
>>>>>>> 4d7759a3

def setWinningOutcomes(market, outcomes: arr):
    #if(!self.whitelist.check(msg.sender)):
    #    return(-1)
    # largest # of winning outcomes is 8
    save(self.Markets[market].winningOutcomes[0], outcomes, items = len(outcomes))
    return(1)

def getWinningOutcomes(market):
    # do whitelist, if oracle system branch, always return outcome, if in whitelist it's good, if not, log
    #if(!self.whitelist.check(msg.sender)):
    #    return(-1)
    # largest # of winning outcomes is 8
    return(load(self.Markets[market].winningOutcomes[0], items = 8): arr)

def getOneWinningOutcome(market, num):
    # whitelist
    return(self.Markets[market].winningOutcomes[num])

def setTradingFee(market, fee):
    self.Markets[market].fxpTradingFee = fee
    return(fee)

def setPushedForward(market, bool, sender):
    self.Markets[market].pushingForward = bool
    self.Markets[market].bondsMan = sender
    return(1)

def getPushedForward(market):
    return(self.Markets[market].pushingForward)

def getBondsMan(market):
    return(self.Markets[market].bondsMan)

def getLastOrder(market):
    return(self.Markets[market].lastOrder)

<<<<<<< HEAD
def getPrevID(market, order):
    return(self.Markets[market].orderIDs[order].prevID)

def getTotalOrders(market):
    return(self.Markets[market].totalOrders)

def getSender():
    return(msg.sender)
=======
def get_trade_ids(market_id, offset, numTradesToLoad):
    refund()
    numTrades = self.Markets[market_id].total_trades
    if offset > numTrades or numTrades == 0:
        return([]: arr)
    if numTradesToLoad == 0:
        numTradesToLoad = numTrades
    numTradesToLoad = min(numTradesToLoad, numTrades - offset)
    trade_id = self.Markets[market_id].last_trade
    if offset > 0:
        i = 0
        while i < offset:
            trade_id = self.Markets[market_id].trade_ids[trade_id].prev_id
            i += 1
    trade_ids = array(numTradesToLoad)
    i = 0
    while i < numTradesToLoad:
        trade_ids[i] = self.Markets[market_id].trade_ids[trade_id].id
        trade_id = self.Markets[market_id].trade_ids[trade_id].prev_id
        i = i + 1
    if trade_ids:
        return(trade_ids:arr)
    return([FAILURE]:arr)
    
def get_total_trades(market_id):
    refund()
    return(self.Markets[market_id].total_trades)
>>>>>>> 4d7759a3
<|MERGE_RESOLUTION|>--- conflicted
+++ resolved
@@ -18,13 +18,7 @@
 #    along with this program.  If not, see <http://www.gnu.org/licenses/>.
 # Any questions please contact joey@augur.net
 
-<<<<<<< HEAD
-import topics as TOPICS
 extern subcurrency: [allowance:[int256,int256]:int256, approve:[int256,int256]:int256, balance:[]:int256, balanceOf:[int256]:int256, ]:[int256,int256]:int256, transferFrom:[int256,int256,int256]:int256, changeTokens:[int256, int256]:int256, modifySupply:[int256]:int256]
-=======
-# import topics as TOPICS
-
->>>>>>> 4d7759a3
 inset('refund.se')
 
 # Markets' index is the market, markets stores data about markets [which are able to be traded on] in augur
@@ -53,7 +47,6 @@
     # gasSubsidy is paid by the creator to pay for closing the market [closing is just setting the winning outcomes and allowing people to withdraw funds if they own winning shares]
     # fees is total amount of fees a market has paid to a branch [the reporters] denominated in wei
     # lastExpDate is when the market's last event expires
-<<<<<<< HEAD
     # prices keeps track of the latest traded fxpPrice for a given outcome in a market
     # shareContracts stores the erc-20 token contract address for each outcome in the market
 data Markets[](events[], lenEvents, sharesPurchased[], participants[](shares[]), winningOutcomes[], cumulativeScale, numOutcomes, tradingPeriod, fxpTradingFee, branch, volume, pushingForward, bondsMan, originalPeriod, orderIDs[](id, nextID, prevID), lastOrder, totalOrders, tag1, tag2, tag3, extraInfo[], extraInfoLen, sharesValue, gasSubsidy, fees, lastExpDate, prices[], shareContracts[])
@@ -63,10 +56,6 @@
 
 def getMarketsHash(branch):
     return(self.marketsHash[branch])
-=======
-    # prices keeps track of the latest traded price for a given outcome in a market
-data Markets[](events[], lenEvents, sharesPurchased[], participants[](shares[]), winningOutcomes[], cumulativeScale, numOutcomes, tradingPeriod, tradingFee, branch, volume, pushingForward, bondsMan, originalPeriod, trade_ids[](id, next_id, prev_id), last_trade, total_trades, tag1, tag2, tag3, makerFees, extraInfo[], extraInfoLen, sharesValue, gasSubsidy, fees, creationBlock, creationTime, lastExpDate, prices[])
->>>>>>> 4d7759a3
 
 def addToMarketsHash(branch, newHash):
     x = array(2)
@@ -116,13 +105,7 @@
     tags[2] = self.Markets[market].tag3
     return(tags: arr)
 
-<<<<<<< HEAD
-# @return fxp
-=======
-def getTopic(market):
-    return(self.Markets[market].tag1)
-
->>>>>>> 4d7759a3
+# @return fxp
 def getTotalSharesPurchased(market):
     total = 0
     n = self.Markets[market].numOutcomes
@@ -135,18 +118,9 @@
 def getMarketEvent(market, index):
     return(self.Markets[market].events[index])
 
-<<<<<<< HEAD
-=======
-def getCreationTime(market):
-    return(self.Markets[market].creationTime)
-
-def getCreationBlock(market):
-    return(self.Markets[market].creationBlock)
-
->>>>>>> 4d7759a3
 def getMarketEvents(market):
     return(load(self.Markets[market].events[0], items = self.Markets[market].lenEvents): arr)
-
+    
 def getMarketShareContracts(market):
     return(load(self.Markets[market].shareContracts[0], items = self.Markets[market].numOutcomes): arr)
 
@@ -212,7 +186,6 @@
     #if(!self.whitelist.check(msg.sender)):
     #    return(-1)
     # add event list to the market
-<<<<<<< HEAD
     save(self.Markets[market].events[0], events, items = len(events))
     save(self.Markets[market].shareContracts[0], shareContracts, items = numOutcomes)
     self.Markets[market].lenEvents = len(events)
@@ -231,27 +204,6 @@
     self.Markets[market].fees = fxpCreationFee
     self.Markets[market].lastExpDate = lastExpDate
     self.addToMarketsHash(branch, market)
-=======
-    save(self.Markets[marketID].events[0], events, items=len(events))
-    self.Markets[marketID].lenEvents = len(events)
-    save(self.Markets[marketID].extraInfo[0], extraInfo, chars=len(extraInfo))
-    self.Markets[marketID].extraInfoLen = len(extraInfo)
-    self.Markets[marketID].tradingPeriod = tradingPeriod
-    self.Markets[marketID].originalPeriod = tradingPeriod
-    self.Markets[marketID].tradingFee = tradingFee
-    self.Markets[marketID].branch = branch
-    self.Markets[marketID].cumulativeScale = cumScale
-    self.Markets[marketID].numOutcomes = numOutcomes
-    self.Markets[marketID].tag1 = tag1
-    self.Markets[marketID].tag2 = tag2
-    self.Markets[marketID].gasSubsidy = gasSubsidy
-    self.Markets[marketID].tag3 = tag3
-    self.Markets[marketID].makerFees = makerFees
-    self.Markets[marketID].fees = creationFee
-    self.Markets[marketID].creationTime = block.timestamp
-    self.Markets[marketID].creationBlock = block.number
-    self.Markets[marketID].lastExpDate = lastExpDate
->>>>>>> 4d7759a3
     return(1)
 
 def modifyShares(market, outcome, fxpAmount):
@@ -268,14 +220,11 @@
 def modifyParticipantShares(market, trader, outcome, fxpAmount, actualTrade):
     #if(!self.whitelist.check(msg.sender)):
     #    return(-1)
-<<<<<<< HEAD
     self.Markets[market].shareContracts[outcome].changeTokens(trader, fxpAmount)
-    if(fxpAmount < 0):
-        fxpAmount = fxpAmount * -1
     if(actualTrade):
+        if(fxpAmount < 0):
+            fxpAmount = fxpAmount * -1
         self.Markets[market].volume += fxpAmount
-    if(self.Markets[marketID].tag1):
-            TOPICS.updateTopicPopularity(self.Markets[marketID].branch, self.Markets[marketID].tag1, fxpAmount)
     return(1)
 
 def addOrder(market, orderID):
@@ -297,7 +246,7 @@
     elif(prevID):
         self.Markets[marketID].lastOrder = prevID
         self.Markets[marketID].orderIDs[prevID].nextID = 0
-
+    
     # if the order had a order following it, 0 out that slot
     if(nextID):
         self.Markets[marketID].orderIDs[orderID].nextID = 0
@@ -321,15 +270,6 @@
     if(orderIDs):
         return(orderIDs: arr)
     return([FAILURE]: arr)
-=======
-    self.Markets[marketID].participants[trader].shares[outcome] += amount
-    if(amount<0):
-        amount = amount*-1
-    if(cancel):
-        amount = -1*amount
-    self.Markets[marketID].volume += amount
-    return(1)   
->>>>>>> 4d7759a3
 
 def setWinningOutcomes(market, outcomes: arr):
     #if(!self.whitelist.check(msg.sender)):
@@ -367,41 +307,11 @@
 def getLastOrder(market):
     return(self.Markets[market].lastOrder)
 
-<<<<<<< HEAD
 def getPrevID(market, order):
     return(self.Markets[market].orderIDs[order].prevID)
 
-def getTotalOrders(market):
-    return(self.Markets[market].totalOrders)
+def getTotalOrders(marketID):
+    return(self.Markets[marketID].totalOrders)
 
 def getSender():
-    return(msg.sender)
-=======
-def get_trade_ids(market_id, offset, numTradesToLoad):
-    refund()
-    numTrades = self.Markets[market_id].total_trades
-    if offset > numTrades or numTrades == 0:
-        return([]: arr)
-    if numTradesToLoad == 0:
-        numTradesToLoad = numTrades
-    numTradesToLoad = min(numTradesToLoad, numTrades - offset)
-    trade_id = self.Markets[market_id].last_trade
-    if offset > 0:
-        i = 0
-        while i < offset:
-            trade_id = self.Markets[market_id].trade_ids[trade_id].prev_id
-            i += 1
-    trade_ids = array(numTradesToLoad)
-    i = 0
-    while i < numTradesToLoad:
-        trade_ids[i] = self.Markets[market_id].trade_ids[trade_id].id
-        trade_id = self.Markets[market_id].trade_ids[trade_id].prev_id
-        i = i + 1
-    if trade_ids:
-        return(trade_ids:arr)
-    return([FAILURE]:arr)
-    
-def get_total_trades(market_id):
-    refund()
-    return(self.Markets[market_id].total_trades)
->>>>>>> 4d7759a3
+    return(msg.sender)