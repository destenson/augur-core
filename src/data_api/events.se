# This software (Augur) allows buying and selling event outcomes in ethereum
# Copyright (C) 2015 Forecast Foundation OU
#    This program is free software; you can redistribute it and/or modify
#    it under the terms of the GNU General Public License as published by
#    the Free Software Foundation; either version 2 of the License, or
#    (at your option) any later version.
# 
#    This program is free software: you can redistribute it and/or modify
#    it under the terms of the GNU General Public License as published by
#    the Free Software Foundation, either version 3 of the License, or
#    (at your option) any later version.
# 
#    This program is distributed in the hope that it will be useful, #    but WITHOUT ANY WARRANTY; without even the implied warranty of
#    MERCHANTABILITY or FITNESS FOR A PARTICULAR PURPOSE.  See the
#    GNU General Public License for more details.
# 
#    You should have received a copy of the GNU General Public License
#    along with this program.  If not, see <http://www.gnu.org/licenses/>.
# Any questions please contact joey@augur.net

inset('refund.se')

# Keeps track of data about events in augur
# Events' index is the event
# so max-min/numOutcomes is interval between outcomes (useful for ui for categoricals, e.g. 1 is >50, 2 is >100, etc.)
# markets keeps track of the markets associated with an event
# threshold is the min "random" sha threshold for reporting on an event used in the scenario where no one reports on an event
# mode is the mode reported value for a given event [only on categorical / scalar events]
# uncaughtOutcome is the average reported value for a binary event
# ethical is the ethicality for a given event
# originalExp is original expiry date in the case an event was pushed into a later period [backstops] or attempted to resolve early [pushed forward] and the expiration date gets changed - both are in epoch time
# pushedUp states that an event was pushed forward to attempt early resolution
# rejected states that a pushed forward market's event [so one that attempted to resolve before it was expired] got rejected and shouldn't have actually been pushed forward
    # rejectedPeriod is the period such an event was pushed forward to and failed to be resolved in
# bond is the indeterminate bond that's taken away if an event is reported on as indeterminate
# forked is whether an event was the event a branch was forked over
# forkOver is whether the event that was forked over is resolved
# forkOutcome is the outcome of an event that was forked over
# forkEthicality is the ethicality of an event that was forked over
# resolutionSource is a string with the recommended source for resolving a market
# resolutionAddress is the address used to resolve an event in the beginning
# extraBond is a bond to challenge the initial resolution
# firstPreliminaryOutcome is the outcome submitted by the resolutionAddress
# challenged is whether an event has been challenged already
data Events[](branch, expirationDate, outcome, fxpMinValue, fxpMaxValue, numOutcomes, markets[], numMarkets, threshold, mode, uncaughtOutcome, ethical, originalExp, rejected, rejectedPeriod, bond, forked, forkOver, forkOutcome, forkEthicality, resolutionSource[], resolutionSourceLength, pushedUp, reportersPaidSoFarForEvent, resolutionAddress, extraBond, firstPreliminaryOutcome, challenged)

# Keeps track of number of events created in the past 24 hours
data past24Hours[]

def getChallenged(event):
    return(self.Events[event].challenged)
    
def setChallenged(event):
    self.Events[event].challenged = 1
    return(1)
    
# @return fxp
def getFirstPreliminaryOutcome(event):
    callstackCheck()
    return(self.Events[event].firstPreliminaryOutcome)
    
def setFirstPreliminaryOutcome(event, outcome):
    callstackCheck()
    self.Events[event].firstPreliminaryOutcome = outcome
    return(1)

def getReportersPaidSoFar(event):
    callstackCheck()
    return(self.Events[event].reportersPaidSoFarForEvent)

def addReportersPaidSoFar(event):
    callstackCheck()
    self.Events[event].reportersPaidSoFarForEvent += 1
    return(1)

def getEventPushedUp(event):
    callstackCheck()
    return(self.Events[event].pushedUp)

def getResolutionAddress(event):
    callstackCheck()
    return(self.Events[event].resolutionAddress)

def setEventPushedUp(event, val):
    callstackCheck()
    self.Events[event].pushedUp = val
    return(1)

# @return fxp
def getForkOutcome(event):
    callstackCheck()
    return(self.Events[event].forkOutcome)

def setForkOutcome(event, value):
    callstackCheck()
    self.Events[event].forkOutcome = value
    return(1)

# @return fxp
def getForkEthicality(event):
    callstackCheck()
    return(self.Events[event].forkEthicality)

def setForkEthicality(event, value):
    callstackCheck()
    self.Events[event].forkEthicality = value
    return(1)

def getForked(event):
    callstackCheck()
    return(self.Events[event].forked)

def setForked(event):
    callstackCheck()
    self.Events[event].forked = 1
    return(1)

def setForkDone(event):
    callstackCheck()
    self.Events[event].forkOver = 1
    return(1)

def getForkedDone(event):
    callstackCheck()
    return(self.Events[event].forkOver)

<<<<<<< HEAD
=======
def getEventResolution(event):
    callstackCheck()
    resLen = self.Events[event].resolutionSourceLength
    return(load(self.Events[event].resolutionSource[0], chars = resLen): str)

>>>>>>> 43454699
def getEventInfo(event):
    callstackCheck()
    eventinfo = array(8)
    eventinfo[0] = self.Events[event].branch
    eventinfo[1] = self.Events[event].expirationDate
    eventinfo[2] = self.Events[event].outcome
    eventinfo[3] = self.Events[event].fxpMinValue
    eventinfo[4] = self.Events[event].fxpMaxValue
    eventinfo[5] = self.Events[event].numOutcomes
    eventinfo[6] = self.Events[event].bond
    eventinfo[7] = self.Events[event].resolutionAddress
    return(eventinfo: arr)

<<<<<<< HEAD
def getResolutionLength(event):
    return(self.Events[event].resolutionSourceLength)
    
=======
>>>>>>> 43454699
def getResolution(event):
    callstackCheck()
    length = self.Events[event].resolutionSourceLength
    return(load(self.Events[event].resolutionSource[0], chars = length): str)

def getPast24(period):
    callstackCheck()
    return(self.past24Hours[period])

def addPast24(period):
    callstackCheck()
    self.past24Hours[period] += 1
    return(1)

def getExpiration(event):
    callstackCheck()
    return(self.Events[event].expirationDate)

def getOriginalExpiration(event):
    callstackCheck()
    return(self.Events[event].originalExp)

def setOriginalExpiration(event, date):
    callstackCheck()
    self.Events[event].originalExp = date
    return(1)

def setExpiration(event, date):
    callstackCheck()
    self.Events[event].expirationDate = date
    return(1)

def setBranch(event, branch):
    callstackCheck()
    self.Events[event].branch = branch
    return(1)

def setExtraBond(event, extraBond):
    callstackCheck()
    self.Events[event].extraBond = extraBond
    return(1)

# @return fxp
def getOutcome(event):
    callstackCheck()
    # do whitelist, if oracle system branch, always return outcome, if in whitelist it's good and for mode etc
    return(self.Events[event].outcome)

# @return fxp
def getEthics(event):
    callstackCheck()
    return(self.Events[event].ethical)

def setEthics(event, ethicality):
    callstackCheck()
    self.Events[event].ethical = ethicality
    return(ethicality)

# @return fxp
def getMinValue(event):
    return(self.Events[event].fxpMinValue)

# @return fxp
def getMaxValue(event):
    callstackCheck()
    return(self.Events[event].fxpMaxValue)

def getNumOutcomes(event):
    callstackCheck()
    return(self.Events[event].numOutcomes)

def setUncaughtOutcome(event, outcome):
    callstackCheck()
    self.Events[event].uncaughtOutcome = outcome
    return(1)

# @return fxp
def getUncaughtOutcome(event):
    callstackCheck()
    # do whitelist, if oracle system branch, always return outcome, if in whitelist it's good
    return(self.Events[event].uncaughtOutcome)

def initializeEvent(ID, branch, expirationDate, fxpMinValue, fxpMaxValue, numOutcomes, resolution: str, resolutionSource):
    callstackCheck()
    # check that msg.sender is one of our function contracts
    # if(!self.whitelist.check(msg.sender)):
    #   throw()
    if(!self.Events[ID].expirationDate):
        self.Events[ID].branch = branch
        self.Events[ID].expirationDate = expirationDate
        self.Events[ID].originalExp = expirationDate
        self.Events[ID].fxpMinValue = fxpMinValue
        self.Events[ID].fxpMaxValue = fxpMaxValue
        self.Events[ID].numOutcomes = numOutcomes
<<<<<<< HEAD
        resolutionSourceLength = len(resolution)
        self.Events[ID].resolutionSourceLength = resolutionSourceLength
        save(self.Events[ID].resolutionSource[0], resolution, chars=resolutionSourceLength)
=======
        self.Events[ID].resolutionSource = resolutionSource
        save(self.Events[ID].resolutionSource[0], resolution, chars = len(resolution))
>>>>>>> 43454699
        return(1)
    else:
        return(0)

def setBond(event, bond):
    callstackCheck()
    self.Events[event].bond = bond
    return(1)

def addMarket(event, market):
    callstackCheck()
    self.Events[event].markets[self.Events[event].numMarkets] = market
    self.Events[event].numMarkets += 1
    return(1)

def getEventBranch(event):
    callstackCheck()
    return(self.Events[event].branch)

# @return fxp
def getExtraBond(event):
    callstackCheck()
    return(self.Events[event].extraBond)

# @return fxp
def getBond(event):
    callstackCheck()
    return(self.Events[event].bond)

def getMarkets(event):
    callstackCheck()
    i = 0
    markets = array(self.Events[event].numMarkets)
    while(i < self.Events[event].numMarkets):
        markets[i] = self.Events[event].markets[i]
        i += 1
    return(markets: arr)

def getMarket(event, marketIndex):
    callstackCheck()
    return(self.Events[event].markets[marketIndex])

def getNumMarkets(event):
    callstackCheck()
    return(self.Events[event].numMarkets)

def setOutcome(ID, outcome):
    callstackCheck()
    # if(!self.whitelist.check(msg.sender)):
    #   throw()
    self.Events[ID].outcome = outcome
    return(1)

# @return fxp
def getReportingThreshold(event):
    callstackCheck()
    return(self.Events[event].threshold)

def setThreshold(event, threshold):
    callstackCheck()
    # do whitelist
    self.Events[event].threshold = threshold
    return(1)

# @return fxp
def getMode(event):
    callstackCheck()
    # do whitelist, if oracle system branch, always return outcome, if in whitelist it's good
    return(self.Events[event].mode)

def setMode(event, mode):
    callstackCheck()
    self.Events[event].mode = mode
    return(1)

def setRejected(event, period):
    callstackCheck()
    self.Events[event].rejected = 1
    self.Events[event].rejectedPeriod = period
    return(1)

def getRejected(event):
    callstackCheck()
    return(self.Events[event].rejected)

def getRejectedPeriod(event):
    callstackCheck()
    return(self.Events[event].rejectedPeriod)<|MERGE_RESOLUTION|>--- conflicted
+++ resolved
@@ -124,14 +124,11 @@
     callstackCheck()
     return(self.Events[event].forkOver)
 
-<<<<<<< HEAD
-=======
 def getEventResolution(event):
     callstackCheck()
     resLen = self.Events[event].resolutionSourceLength
     return(load(self.Events[event].resolutionSource[0], chars = resLen): str)
 
->>>>>>> 43454699
 def getEventInfo(event):
     callstackCheck()
     eventinfo = array(8)
@@ -145,16 +142,8 @@
     eventinfo[7] = self.Events[event].resolutionAddress
     return(eventinfo: arr)
 
-<<<<<<< HEAD
 def getResolutionLength(event):
     return(self.Events[event].resolutionSourceLength)
-    
-=======
->>>>>>> 43454699
-def getResolution(event):
-    callstackCheck()
-    length = self.Events[event].resolutionSourceLength
-    return(load(self.Events[event].resolutionSource[0], chars = length): str)
 
 def getPast24(period):
     callstackCheck()
@@ -245,14 +234,9 @@
         self.Events[ID].fxpMinValue = fxpMinValue
         self.Events[ID].fxpMaxValue = fxpMaxValue
         self.Events[ID].numOutcomes = numOutcomes
-<<<<<<< HEAD
         resolutionSourceLength = len(resolution)
         self.Events[ID].resolutionSourceLength = resolutionSourceLength
         save(self.Events[ID].resolutionSource[0], resolution, chars=resolutionSourceLength)
-=======
-        self.Events[ID].resolutionSource = resolutionSource
-        save(self.Events[ID].resolutionSource[0], resolution, chars = len(resolution))
->>>>>>> 43454699
         return(1)
     else:
         return(0)
