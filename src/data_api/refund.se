--- conflicted
+++ resolved
@@ -2,7 +2,6 @@
 
 macro WEI_TO_ETH: 10 ** 18
 
-<<<<<<< HEAD
 macro throw():
     i = 0
     while(1):
@@ -12,32 +11,13 @@
 
 macro ONE: 10^18
 
-macro THREEFOURTHS: 750000000000000000
+macro THREE_FOURTHS: 750000000000000000
 
-macro ONEFOURTH: 250000000000000000
+macro ONE_FOURTH: 250000000000000000
 
-macro ONEHALF: 500000000000000000
+macro ONE_HALF: 500000000000000000
 
 macro TWO: 2000000000000000000
-=======
-macro THREE_FOURTHS: 13835058055282163712
-
-macro ONE_FOURTH: 2 ** 62
-
-macro ONE_HALF: 2 ** 63
-
-macro TWO: 2 ** 65
-
-macro TWENTY_FOUR_HR: 86400
-
-macro throw():
-    i = 0
-    while(1):
-        i += 1
-
-def checkCallstack():
-    return(1)
->>>>>>> 43454699
 
 macro callstackCheck():
     if(!self.checkCallstack()):
