# This software (Augur) allows buying and selling event outcomes in ethereum
# Copyright (C) 2015 Forecast Foundation OU
#    This program is free software; you can redistribute it and/or modify
#    it under the terms of the GNU General Public License as published by
#    the Free Software Foundation; either version 2 of the License, or
#    (at your option) any later version.
# 
#    This program is free software: you can redistribute it and/or modify
#    it under the terms of the GNU General Public License as published by
#    the Free Software Foundation, either version 3 of the License, or
#    (at your option) any later version.
# 
#    This program is distributed in the hope that it will be useful, #    but WITHOUT ANY WARRANTY; without even the implied warranty of
#    MERCHANTABILITY or FITNESS FOR A PARTICULAR PURPOSE.  See the
#    GNU General Public License for more details.
# 
#    You should have received a copy of the GNU General Public License
#    along with this program.  If not, see <http://www.gnu.org/licenses/>.
# Any questions please contact joey@augur.net

inset('refund.se')

# Every entity in our contract has similar metadata.
# Instead of putting it in each entity, we put all the metadata here.
# Info's index is the hash of the item we're getting info on
data Info[](description[2048], descriptionLength, creator, creationFee, wallet, currency)

def init():
    description = text("Root branch")
    save(self.Info[1010101].description[0], description, chars = len(description))
    self.Info[1010101].creator = 0xcd2a3d9f938e13cd947ec05abc7fe734df8dd826
    self.Info[1010101].creationFee = 10
    self.Info[1010101].descriptionLength = len(description)

def getDescription(ID):
<<<<<<< HEAD
<<<<<<< HEAD
    callstackCheck()
=======
>>>>>>> 0dc85836
    length = self.Info[ID].descriptionLength
    return(load(self.Info[ID].description[0], chars = length): str)

def getDescriptionLength(ID):
    return(self.Info[ID].descriptionLength)

def getCreator(ID):
<<<<<<< HEAD
    callstackCheck()
=======
    refund()
    length=self.Info[ID].descriptionLength
    return(load(self.Info[ID].description[0], chars=length): str)

def getDescriptionLength(ID):
    refund()
    return(self.Info[ID].descriptionLength)

def getCreator(ID):
    refund()
>>>>>>> 5a7a3702aa69dcedc74646eb7243e9d11cacee26
=======
>>>>>>> 0dc85836
    return(self.Info[ID].creator)

# @return fxp
def getCreationFee(ID):
<<<<<<< HEAD
<<<<<<< HEAD
    callstackCheck()
=======
>>>>>>> 0dc85836
    return(self.Info[ID].creationFee)
    
def getCurrency(ID):
    return(self.Info[ID].currency)

def getWallet(ID):
    return(self.Info[ID].wallet)
    
def setCurrencyAndWallet(ID, currency, wallet):
    self.Info[ID].currency = currency
    self.Info[ID].wallet = wallet
    return(1)

# @return 1 if success, 0 if creator already exists
def setInfo(ID, description: str, creator, fxpFee, currency, wallet):
    # if(!self.whitelist.check(msg.sender)):
    #   throw()
    # check that msg.sender is one of our function contracts
    if(!self.Info[ID].creator):
        save(self.Info[ID].description[0], description, chars = len(description))
        self.Info[ID].descriptionLength = len(description)
        self.Info[ID].creationFee = fxpFee
        self.Info[ID].creator = creator
        self.Info[ID].currency = currency
        self.Info[ID].wallet = wallet
=======
    refund()
    return(self.Info[ID].creationFee)

# @return 1 if success, 0 if creator already exists
def setInfo(ID, description: str, creator, fee):
    refund()
    #if(!self.whitelist.check(msg.sender)):
    #   return(-1)
    # check that msg.sender is one of our function contracts
    if(self.Info[ID].creator == 0):
        if len(description):
            save(self.Info[ID].description[0], description, chars=len(description))
            self.Info[ID].descriptionLength = len(description)
        self.Info[ID].creationFee = fee
        self.Info[ID].creator = creator
>>>>>>> 5a7a3702aa69dcedc74646eb7243e9d11cacee26
        return(1)
    else:
        return(0)<|MERGE_RESOLUTION|>--- conflicted
+++ resolved
@@ -33,11 +33,6 @@
     self.Info[1010101].descriptionLength = len(description)
 
 def getDescription(ID):
-<<<<<<< HEAD
-<<<<<<< HEAD
-    callstackCheck()
-=======
->>>>>>> 0dc85836
     length = self.Info[ID].descriptionLength
     return(load(self.Info[ID].description[0], chars = length): str)
 
@@ -45,31 +40,10 @@
     return(self.Info[ID].descriptionLength)
 
 def getCreator(ID):
-<<<<<<< HEAD
-    callstackCheck()
-=======
-    refund()
-    length=self.Info[ID].descriptionLength
-    return(load(self.Info[ID].description[0], chars=length): str)
-
-def getDescriptionLength(ID):
-    refund()
-    return(self.Info[ID].descriptionLength)
-
-def getCreator(ID):
-    refund()
->>>>>>> 5a7a3702aa69dcedc74646eb7243e9d11cacee26
-=======
->>>>>>> 0dc85836
     return(self.Info[ID].creator)
 
 # @return fxp
 def getCreationFee(ID):
-<<<<<<< HEAD
-<<<<<<< HEAD
-    callstackCheck()
-=======
->>>>>>> 0dc85836
     return(self.Info[ID].creationFee)
     
 def getCurrency(ID):
@@ -95,23 +69,6 @@
         self.Info[ID].creator = creator
         self.Info[ID].currency = currency
         self.Info[ID].wallet = wallet
-=======
-    refund()
-    return(self.Info[ID].creationFee)
-
-# @return 1 if success, 0 if creator already exists
-def setInfo(ID, description: str, creator, fee):
-    refund()
-    #if(!self.whitelist.check(msg.sender)):
-    #   return(-1)
-    # check that msg.sender is one of our function contracts
-    if(self.Info[ID].creator == 0):
-        if len(description):
-            save(self.Info[ID].description[0], description, chars=len(description))
-            self.Info[ID].descriptionLength = len(description)
-        self.Info[ID].creationFee = fee
-        self.Info[ID].creator = creator
->>>>>>> 5a7a3702aa69dcedc74646eb7243e9d11cacee26
         return(1)
     else:
         return(0)