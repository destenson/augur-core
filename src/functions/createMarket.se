# This software (Augur) allows buying and selling event outcomes in ethereum
# Copyright (C) 2015 Forecast Foundation OU
#    This program is free software; you can redistribute it and/or modify
#    it under the terms of the GNU General Public License as published by
#    the Free Software Foundation; either version 2 of the License, or
#    (at your option) any later version.
#
#    This program is free software: you can redistribute it and/or modify
#    it under the terms of the GNU General Public License as published by
#    the Free Software Foundation, either version 3 of the License, or
#    (at your option) any later version.
#
#    This program is distributed in the hope that it will be useful, #    but WITHOUT ANY WARRANTY; without even the implied warranty of
#    MERCHANTABILITY or FITNESS FOR A PARTICULAR PURPOSE.  See the
#    GNU General Public License for more details.
#
#    You should have received a copy of the GNU General Public License
#    along with this program.  If not, see <http://www.gnu.org/licenses/>.
# Any questions please contact joey@augur.net

extern controller: [lookup:[int256]:int256, checkWhitelist:[int256]:int256]

BRANCHES = self.controller.lookup('branches')
extern branches: [addCurrency:[int256,int256,int256,int256]:int256, addMarketToBranch:[int256,int256]:int256, disableCurrency:[int256,int256]:int256, getBaseReporters:[int256]:int256, getBranchByNum:[int256]:int256, getBranchCurrency:[int256,int256]:int256, getBranchWallet:[int256,int256]:int256, getBranches:[]:int256[], getBranchesStartingAt:[int256]:int256[], getCreationDate:[int256]:int256, getCurrencyActive:[int256,int256]:int256, getCurrencyByContract:[int256,int256]:int256, getCurrencyRate:[int256,int256]:int256, getEventForkedOver:[int256]:int256, getForkPeriod:[int256]:int256, getForkTime:[int256]:int256, getInitialBalance:[int256,int256,int256]:int256, getMarketIDsInBranch:[int256,int256,int256]:int256[], getMinTradingFee:[int256]:int256, getMostRecentChild:[int256]:int256, getNumBranches:[]:int256, getNumCurrencies:[int256]:int256, getNumMarketsBranch:[int256]:int256, getOracleOnly:[int256]:int256, getParent:[int256]:int256, getParentPeriod:[int256]:int256, getPeriodLength:[int256]:int256, getVotePeriod:[int256]:int256, incrementPeriod:[int256]:int256, initializeBranch:[int256,int256,int256,int256,int256,int256,int256,int256,int256]:int256, reactivateCurrency:[int256,int256]:int256, removeLastCurrency:[int256]:int256, replaceCurrency:[int256,int256,int256,int256,int256]:int256, setBaseReporters:[int256,int256]:int256, setEventForkedOver:[int256,int256]:int256, setForkPeriod:[int256]:int256, setInitialBalance:[int256,int256,int256,int256]:int256, setMostRecentChild:[int256,int256]:int256, updateCurrencyRate:[int256,int256,int256,int256]:int256, updateNumCurrencies:[int256,int256]:int256]

INFO = self.controller.lookup('info')
extern info: [getCreationFee:[int256]:int256, getCreator:[int256]:int256, getCurrency:[int256]:int256, getDescription:[int256]:bytes, getDescriptionLength:[int256]:int256, getWallet:[int256]:int256, setCurrencyAndWallet:[int256,int256,int256]:int256, setInfo:[int256,bytes,int256,int256,int256,int256]:int256]

MARKETS = self.controller.lookup('markets')
extern markets: [addFees:[int256,int256]:int256, addOrder:[int256,int256]:int256, addToMarketsHash:[int256,int256]:int256, getBondsMan:[int256]:int256, getBranch:[int256]:int256, getCumulativeScale:[int256]:int256, getExtraInfo:[int256]:bytes, getExtraInfoLength:[int256]:int256, getFees:[int256]:int256, getGasSubsidy:[int256]:int256, getLastExpDate:[int256]:int256, getLastOrder:[int256]:int256, getLastOutcomePrice:[int256,int256]:int256, getMarketEvent:[int256,int256]:int256, getMarketEvents:[int256]:int256[], getMarketNumOutcomes:[int256]:int256, getMarketShareContracts:[int256]:int256[], getMarketsHash:[int256]:int256, getNumEvents:[int256]:int256, getOneWinningOutcome:[int256,int256]:int256, getOrderIDs:[int256]:int256[], getOriginalTradingPeriod:[int256]:int256, getParticipantSharesPurchased:[int256,int256,int256]:int256, getPrevID:[int256,int256]:int256, getPushedForward:[int256]:int256, getSender:[]:int256, getSharesPurchased:[int256,int256]:int256, getSharesValue:[int256]:int256, getTotalOrders:[int256]:int256, getTotalSharesPurchased:[int256]:int256, getTradingFee:[int256]:int256, getTradingPeriod:[int256]:int256, getVolume:[int256]:int256, getWinningOutcomes:[int256]:int256[], initializeMarket:[int256,int256[],int256,int256,int256,int256,int256,int256,int256,int256,bytes,int256,int256,int256,int256[]]:int256, modifyParticipantShares:[int256,int256,int256,int256,int256]:int256, modifyShares:[int256,int256,int256]:int256, modifySharesValue:[int256,int256]:int256, refundClosing:[int256,int256]:int256, removeOrderFromMarket:[int256,int256]:int256, returnTags:[int256]:int256[], setPrice:[int256,int256,int256]:int256, setPushedForward:[int256,int256,int256]:int256, setTradingFee:[int256,int256]:int256, setTradingPeriod:[int256,int256]:int256, setWinningOutcomes:[int256,int256[]]:int256]

BACKSTOPS = self.controller.lookup('backstops')
extern backstops: [adjForkBondPaid:[int256,int256]:int256, doRoundTwoRefund:[int256,int256]:int256, getBondAmount:[int256]:int256, getBondPaid:[int256]:int256, getBondPoster:[int256]:int256, getBondReturned:[int256]:int256, getDisputedOverEthics:[int256]:int256, getFinal:[int256]:int256, getForkBondPaid:[int256]:int256, getForkBondPoster:[int256]:int256, getForkedOverEthicality:[int256]:int256, getMoved:[int256]:int256, getOriginalBranch:[int256]:int256, getOriginalEthicality:[int256]:int256, getOriginalOutcome:[int256]:int256, getOriginalVotePeriod:[int256]:int256, getResolved:[int256,int256]:int256, getRoundTwo:[int256]:int256, increaseBondPaid:[int256,int256]:int256, setBondAmount:[int256,int256]:int256, setBondPoster:[int256,int256]:int256, setBondReturned:[int256]:int256, setDisputedOverEthics:[int256]:int256, setFinal:[int256]:int256, setForkBondPoster:[int256,int256]:int256, setForkedOverEthicality:[int256]:int256, setMoved:[int256]:int256, setOriginalBranch:[int256,int256]:int256, setOriginalEthicality:[int256,int256]:int256, setOriginalOutcome:[int256,int256]:int256, setOriginalVotePeriod:[int256,int256]:int256, setResolved:[int256,int256,int256]:int256, setRoundTwo:[int256,int256]:int256, setRoundTwoRefund:[int256,int256]:int256]

REPORTING = self.controller.lookup('reporting')
extern reporting: [addDormantRep:[int256,int256,int256]:int256, addRep:[int256,int256,int256]:int256, addReporter:[int256,int256,int256,int256,int256]:int256, adjustActiveRep:[int256,int256]:int256, balanceOfReporter:[int256,int256]:int256, claimInitialRepFromRepContract:[]:int256, getActiveRep:[int256]:int256, getDormantRepByIndex:[int256,int256]:int256, getNumberReporters:[int256]:int256, getRepBalance:[int256,int256]:int256, getRepByIndex:[int256,int256]:int256, getReportedOnNonFinalRoundTwoEvent:[int256,int256]:int256, getReporterID:[int256,int256]:int256, getReputation:[int256]:int256[], getTotalRep:[int256]:int256, repIDToIndex:[int256,int256]:int256, setInitialReporters:[int256]:int256, setRep:[int256,int256,int256]:int256, setReportedOnNonFinalRoundTwoEvent:[int256,int256,int256]:int256, subtractDormantRep:[int256,int256,int256]:int256, subtractRep:[int256,int256,int256]:int256, totalSupply:[int256]:int256]

EVENTS = self.controller.lookup('events')
extern events: [addMarket:[int256,int256]:int256, addPast24:[int256]:int256, addReportersPaidSoFar:[int256]:int256, getBond:[int256]:int256, getChallenged:[int256]:int256, getCreationTime:[int256]:int256, getEarlyResolutionBond:[int256]:int256, getEthics:[int256]:int256, getEventBranch:[int256]:int256, getEventInfo:[int256]:int256[], getEventPushedUp:[int256]:int256, getEventResolution:[int256]:bytes, getExpiration:[int256]:int256, getExtraBond:[int256]:int256, getExtraBondPoster:[int256]:int256, getFirstPreliminaryOutcome:[int256]:int256, getForkEthicality:[int256]:int256, getForkOutcome:[int256]:int256, getForkResolveAddress:[int256]:int256, getForked:[int256]:int256, getForkedDone:[int256]:int256, getMarket:[int256,int256]:int256, getMarkets:[int256]:int256[], getMaxValue:[int256]:int256, getMinValue:[int256]:int256, getMode:[int256]:int256, getNumMarkets:[int256]:int256, getNumOutcomes:[int256]:int256, getOriginalExpiration:[int256]:int256, getOutcome:[int256]:int256, getPast24:[int256]:int256, getRejected:[int256]:int256, getRejectedPeriod:[int256]:int256, getReportersPaidSoFar:[int256]:int256, getReportingThreshold:[int256]:int256, getResolutionAddress:[int256]:int256, getResolutionLength:[int256]:int256, getResolveBondPoster:[int256]:int256, getUncaughtOutcome:[int256]:int256, initializeEvent:[int256,int256,int256,int256,int256,int256,bytes,int256,int256,int256]:int256, setBond:[int256,int256]:int256, setBranch:[int256,int256]:int256, setChallenged:[int256]:int256, setCreationTime:[int256]:int256, setEarlyResolutionBond:[int256,int256]:int256, setEthics:[int256,int256]:int256, setEventPushedUp:[int256,int256]:int256, setExpiration:[int256,int256]:int256, setExtraBond:[int256,int256]:int256, setExtraBondPoster:[int256,int256]:int256, setFirstPreliminaryOutcome:[int256,int256]:int256, setForkDone:[int256]:int256, setForkEthicality:[int256,int256]:int256, setForkOutcome:[int256,int256]:int256, setForked:[int256]:int256, setMode:[int256,int256]:int256, setOriginalExpiration:[int256,int256]:int256, setOutcome:[int256,int256]:int256, setRejected:[int256,int256]:int256, setThreshold:[int256,int256]:int256, setUncaughtOutcome:[int256,int256]:int256]

EXPEVENTS = self.controller.lookup('expiringEvents')
extern expiringEvents: [addEvent:[int256,int256,int256,int256,int256,int256,int256]:int256, addReportToReportsSubmitted:[int256,int256,int256]:int256, addRoundTwo:[int256,int256]:int256, addToWeightOfReport:[int256,int256,int256,int256]:int256, adjustPeriodFeeValue:[int256,int256,int256]:int256, countReportAsSubmitted:[int256,int256,int256,int256,int256]:int256, deleteEvent:[int256,int256,int256]:int256, getActiveReporters:[int256,int256,int256,int256]:int256[], getAfterFork:[int256,int256]:int256, getAfterRep:[int256,int256,int256]:int256, getBeforeRep:[int256,int256,int256]:int256, getCurrentMode:[int256,int256]:int256, getCurrentModeItems:[int256,int256]:int256, getEthicReport:[int256,int256,int256,int256]:int256, getEvent:[int256,int256,int256]:int256, getEventIndex:[int256,int256,int256]:int256, getEventWeight:[int256,int256,int256]:int256, getEvents:[int256,int256]:int256[], getEventsRange:[int256,int256,int256,int256]:int256[], getFeeValue:[int256,int256]:int256, getLesserReportNum:[int256,int256,int256]:int256, getNumActiveReporters:[int256,int256]:int256, getNumEventsToReportOn:[int256,int256]:int256, getNumRemoved:[int256,int256]:int256, getNumReportsSubmitted:[int256,int256,int256]:int256, getNumRequired:[int256,int256]:int256, getNumRoundTwo:[int256,int256]:int256, getNumberEvents:[int256,int256]:int256, getPeriodDormantRep:[int256,int256,int256]:int256, getPeriodRepWeight:[int256,int256,int256]:int256, getReport:[int256,int256,int256,int256]:int256, getReportHash:[int256,int256,int256,int256]:int256, getReportsCommitted:[int256,int256,int256]:int256, getRequired:[int256,int256,int256]:int256, getSaltyEncryptedHash:[int256,int256,int256,int256]:int256, getSubsidy:[int256,int256,int256]:int256, getWeightOfReport:[int256,int256,int256]:int256, moveEvent:[int256,int256]:int256, refundCost:[int256,int256,int256,int256]:int256, removeEvent:[int256,int256]:int256, setAfterRep:[int256,int256,int256,int256]:int256, setBeforeRep:[int256,int256,int256,int256]:int256, setCurrentMode:[int256,int256,int256]:int256, setCurrentModeItems:[int256,int256,int256]:int256, setEthicReport:[int256,int256,int256,int256,int256]:int256, setEventRequired:[int256,int256,int256]:int256, setEventWeight:[int256,int256,int256,int256]:int256, setLesserReportNum:[int256,int256,int256,int256]:int256, setNumEventsToReportOn:[int256]:int256, setPeriodDormantRep:[int256,int256,int256,int256]:int256, setPeriodRepWeight:[int256,int256,int256,int256]:int256, setReport:[int256,int256,int256,int256,int256]:int256, setReportHash:[int256,int256,int256,int256,int256]:int256, setSaltyEncryptedHash:[int256,int256,int256,int256,int256]:int256]

MUTEX = self.controller.lookup('mutex')
extern mutex: [acquire:[]:int256, release:[]:int256]

FXP = self.controller.lookup('fxpFunctions')
extern fxpFunctions: [fxExp:[int256]:int256, fxLog:[int256]:int256]

extern subcurrency: [allowance:[address,address]:uint256, approve:[address,uint256]:uint256, balanceOf:[address]:uint256, decimals:[]:uint256, name:[]:uint256, symbol:[]:uint256, totalSupply:[]:uint256, transfer:[address,uint256]:uint256, transferFrom:[address,address,uint256]:uint256]

extern forkResolveContract: [resolveFork:[int256]:int256]

extern wallet: [initialize:[int256]:int256, setWinningOutcomeContractAddressInitialize:[int256,int256]:int256, transfer:[address,uint256]:int256]

inset('../macros/refund.sem')
inset('../macros/float.sem')
inset('../macros/eventHelpers.sem')

data controller

event marketCreated(sender: indexed, marketID: indexed, topic: indexed, branch, fxpMarketCreationFee, timestamp)

macro POINT_ZERO_THREE: 553402322211286528
macro COST_PER_REPORTER: 3500000
macro COST_FOR_EVENT_REPORT_CALCULATION: 500000
macro MAX_FEE: 10 ** 17
macro THREE_DAYS: 259200
macro FIRST_RESOLVE_BOND: 11 * ONE
macro SECONDS_PER_YEAR: 31557600
macro TEN_PERCENT_RATE: 100000000000000000
# may want to reconfirm this again
macro COST_FOR_MARKET_RESOLUTION: 1000000

def init():
    self.controller = 0x0

def publicCreateMarket(branch, fxpTradingFee, event, tag1, tag2, tag3, extraInfo: str, currency):
    MUTEX.acquire()
    result = self.createMarket(msg.sender, branch, fxpTradingFee, event, tag1, tag2, tag3, extraInfo, currency, value=msg.value)
    MUTEX.release()
    return result

# Create a market. Markets are the basic _tradable_ units / questions that are traded on in Augur
# @param branch is the branch of the market
# @param fxpTradingFee is percent in fixedPoint
# @param events array is the list of events in a market [only 1 for now]
# @params tag1, tag2, and tag3 are the tags describing a market
# @param fxpMakerFees are the percent of the trading fee a maker pays [0-50% in fixed point]
# @param extraInfo is a string of any extra info associated with a market
# @return market if success or 1 if on an oracle only branch creation we have success
# error messages otherwise
    # -1: bad input or event doesn't exist
    # -2: event already expired
    # -4: market already exists
    # -5: currency isn't an approved branch currency
    # -6: didn't pay enough for market resolution gas cost
    # throw()s if not enough money to create the market and place event in the appropriate reporting period
# .05 eth to create
# need at least 1.2M gas @ gas price to cover resolution & 500k per event to calc. num reports for it - this is passed as value to this function
# need to check that it's an actual subcurrency upon market creation
def createMarket(sender: address, branch, fxpTradingFee, event, tag1, tag2, tag3, extraInfo: str, currency):
    self.controller.checkWhitelist(msg.sender)

    periodLength = BRANCHES.getPeriodLength(branch)
    baseReporters = BRANCHES.getBaseReporters(branch)
    creationFee = safeFxpMul(safeFxpDiv(POINT_ZERO_THREE * baseReporters, fxpTradingFee), BRANCHES.getCurrencyRate(branch, currency))
    # gives ether/cash amount in fixed point
    minFee = safeFxpMul(safeMul(safeMul(COST_PER_REPORTER, baseReporters), tx.gasprice), BRANCHES.getCurrencyRate(branch, currency))
    creationFee = max(minFee, creationFee)
    if(!creationFee):
        throw()
    period = block.timestamp / TWENTY_FOUR_HR
    numOutcomes = EVENTS.getNumOutcomes(event)
    cumulativeScale = 0
    # market's trading period is the same as the last expiring event in the market
    expirationDate = EVENTS.getExpiration(event)
    futurePeriod = expirationDate / periodLength
    self.checkMarketCreationPreconditions(branch, periodLength, fxpTradingFee, event, expirationDate, currency, value = msg.value)

    # scalars
    fxpMaxValue = EVENTS.getMaxValue(event)
    fxpMinValue = EVENTS.getMinValue(event)
    scalar = (fxpMaxValue != TWO or fxpMinValue != ONE) and numOutcomes == 2
    if(scalar):
        # cumulativeScale is the range of a scalar
        cumulativeScale += fxpMaxValue - fxpMinValue
    if(!cumulativeScale):
        cumulativeScale = ONE

    # formation of market (hash)
    descriptionLength = INFO.getDescriptionLength(event)
    description = INFO.getDescription(event, outchars = descriptionLength)
    marketinfo = string(4*32 + descriptionLength)
    marketinfo[0] = futurePeriod
    marketinfo[1] = fxpTradingFee
    marketinfo[2] = expirationDate
    marketinfo[3] = descriptionLength
    mcopy(marketinfo + 4*32, description, chars = descriptionLength)
    market = ripemd160(marketinfo, chars = len(marketinfo))
    # if it's already been created return 0
    if(INFO.getCreator(market)):
        return(-4)
    wallet = create('wallet.se')
    shareContracts = array(numOutcomes)
    i = 0
    while i < numOutcomes:
        shareContracts[i] = create('shareTokens.se')
        i += 1

    self.makeMarket(sender, branch, fxpCreationFee, market, currency, wallet, event, futurePeriod, fxpTradingFee, tag1, tag2, tag3, cumulativeScale, numOutcomes, extraInfo, expirationDate, shareContracts, value = msg.value)

    log(type = marketCreated, sender, market, tag1, branch, fxpCreationFee, block.timestamp)
    return(market)

def checkMarketCreationPreconditions(branch, periodLength, fxpTradingFee, event, expirationDate, currency):
    # will need to get equivalent value in usd or eth or w/e via etherex exchange for subcurrency markets
    if(msg.sender != self):
        throw()
    if(!periodLength):
        throw()
    if(fxpTradingFee < BRANCHES.getMinTradingFee(branch)):
        throw()
    # FIXME MAX_FEE < min trading fee, so this always fails
    # if(fxpTradingFee > MAX_FEE):
    #     throw()
    if(EVENTS.getEventBranch(event) != branch):
        throw()
    if(!INFO.getCreator(event)):
        throw()
    if(expirationDate < block.timestamp):
        throw()
    if(!BRANCHES.getCurrencyActive(branch, currency)):
        throw()
    if(msg.value < safeMul(COST_FOR_MARKET_RESOLUTION, tx.gasprice)):
        throw()
    return(1)

# initialize market and send money to pay for resolution
def makeMarket(sender: address, branch, fxpCreationFee, market, currency, wallet, event, futurePeriod, fxpTradingFee, tag1, tag2, tag3, cumulativeScale, numOutcomes, extraInfo: str, expirationDate, shareContracts: arr):
    if(msg.sender != self):
        throw()
    if(!currency.transferFrom(sender, INFO.getWallet(branch), fxpCreationFee)):
        throw()
    if(!INFO.setInfo(market, text(""), sender, fxpCreationFee, currency, wallet)):
        throw()
    events = array(1)
    events[0] = event
    if(!MARKETS.initializeMarket(market, events, futurePeriod, fxpTradingFee, branch, tag1, tag2, tag3, cumulativeScale, numOutcomes, extraInfo, msg.value, fxpCreationFee, expirationDate, shareContracts, value = msg.value)):
        throw()
    if(!BRANCHES.addMarketToBranch(branch, market)):
        throw()
    if(!EVENTS.addMarket(event, market)):
        throw()
    # event creation bond pay w/ markets
        # A = P*e^rt
        # so A - P gives us amount to return to person
<<<<<<< HEAD
    currency = INFO.getCurrency(events[0])
    $bondPrincipal = EVENTS.getBond(events[0])
    $time = (expirationDate - block.timestamp) * ONE / SECONDS_PER_YEAR
    $amountToPay = safeFxpMul($bondPrincipal, FXP.fxExp(safeFxpMul($time, 10_PERCENT_RATE))) - $bondPrincipal
    $paidEventBondPoster = currency.transferFrom(msg.sender, INFO.getCreator(events[0]), $amountToPay)
    if($payCosts and $infoSet and $initializedMarket and $makeBranchAndEventAwareOfNewMarket and $paidEventBondPoster):
        1
    else:
=======
    eventCurrency = INFO.getCurrency(event)
    bondPrincipal = EVENTS.getBond(event)
    time = (expirationDate - block.timestamp) * ONE / SECONDS_PER_YEAR
    amountToPay = safeFxpMul(bondPrincipal, FXP.fxExp(safeFxpMul(time, TEN_PERCENT_RATE))) - bondPrincipal
    if(!eventCurrency.transferFrom(sender, INFO.getCreator(event), amountToPay)):
>>>>>>> b87a1b72
        throw()
    return(1)

def setController(newController):
    if(msg.sender != self.controller):
        throw()
    self.controller = newController
    return(1)

def suicideFunds(to):
    if(msg.sender != self.controller):
        throw()
    suicide(to)<|MERGE_RESOLUTION|>--- conflicted
+++ resolved
@@ -195,22 +195,11 @@
     # event creation bond pay w/ markets
         # A = P*e^rt
         # so A - P gives us amount to return to person
-<<<<<<< HEAD
-    currency = INFO.getCurrency(events[0])
-    $bondPrincipal = EVENTS.getBond(events[0])
-    $time = (expirationDate - block.timestamp) * ONE / SECONDS_PER_YEAR
-    $amountToPay = safeFxpMul($bondPrincipal, FXP.fxExp(safeFxpMul($time, 10_PERCENT_RATE))) - $bondPrincipal
-    $paidEventBondPoster = currency.transferFrom(msg.sender, INFO.getCreator(events[0]), $amountToPay)
-    if($payCosts and $infoSet and $initializedMarket and $makeBranchAndEventAwareOfNewMarket and $paidEventBondPoster):
-        1
-    else:
-=======
     eventCurrency = INFO.getCurrency(event)
     bondPrincipal = EVENTS.getBond(event)
     time = (expirationDate - block.timestamp) * ONE / SECONDS_PER_YEAR
     amountToPay = safeFxpMul(bondPrincipal, FXP.fxExp(safeFxpMul(time, TEN_PERCENT_RATE))) - bondPrincipal
     if(!eventCurrency.transferFrom(sender, INFO.getCreator(event), amountToPay)):
->>>>>>> b87a1b72
         throw()
     return(1)
 
