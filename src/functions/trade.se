# This software (Augur) allows buying && selling event outcomes in ethereum
# Copyright (C) 2015 Forecast Foundation OU
#    This program is free software; you can redistribute it &&/or modify
#    it under the terms of the GNU General Public License as published by
#    the Free Software Foundation; either version 2 of the License, or
#    (at your option) any later version.
#
#    This program is free software: you can redistribute it &&/or modify
#    it under the terms of the GNU General Public License as published by
#    the Free Software Foundation, either version 3 of the License, or
#    (at your option) any later version.
#
#    This program is distributed in the hope that it will be useful,
#    but WITHOUT ANY WARRANTY; without even the implied warranty of
#    MERCHANTABILITY or FITNESS FOR A PARTICULAR PURPOSE.  See the
#    GNU General Public License for more details.
#
#    You should have received a copy of the GNU General Public License
#    along with this program.  If not, see <http://www.gnu.org/licenses/>.
# Any questions please contact joey@augur.net

import branches as BRANCHES
import info as INFO
import cash as CASH
import markets as MARKETS
import trades as TRADES
import expiringEvents as EXPEVENTS
inset('refund.se')

event log_price(market:indexed, type, price, amount, timestamp, outcome, trader:indexed)
event log_fill_tx(market:indexed, sender:indexed, owner:indexed, type, price, amount, tradeid, outcome)

macro ONEPOINTFIVE: 27670116110564327424

# Trade types
macro BID: 1
macro ASK: 2
# Field counts
macro TRADE_FIELDS: 8
# Boolean success/failure
macro SUCCESS: 1
# Error codes
macro INSUFFICIENT_BALANCE: 10
macro TRADE_SAME_BLOCK_PROHIBITED: 22

# calculates trading fee percentage
# 4*fee*price*(1-price/range)/range keeps fees lower at the edges
macro fee_percent($market_fee, $price, $cumScale):
    4 * $market_fee * $price * (ONE-$price*2**64/$cumScale) / ($cumScale*ONE)

# removes a trade from the book
macro remove_trade($trade_id, $market):
    TRADES.remove_trade($trade_id)
    MARKETS.remove_trade_from_market($market, $trade_id)

#
# Trade [allows a user to pick up/fill orders off the book]
#
# Errors:
    # -1: oracle only branch
    # -2: bad trade hash
    # -3: trader doesn't exist / own shares in this market
    # -4: must buy at least .00000001 in 
    # -5: can't pick up your own trade
    # 10: insufficient balance
    # 22: trade in same block prohibited
# max value is max money to spend to buy [including fees] filling ask orders
# max amount is max shares to sell filling bid orders
# 500k gas cost
# picks orders off the book
def trade(max_value, max_amount, trade_ids:arr):
    refund()
    if(BRANCHES.getOracleOnly(branch)):
        return([-1]: arr)
    i = 0
    trades = 0
    while i < len(trade_ids):
        trades += trade_ids[i]
        i+=1
    tradeInfo = array(3)
    tradeInfo[0] = trades
    tradeInfo[1] = max_amount
    tradeInfo[2] = max_value
    tradeHash = sha3(tradeInfo, items=3)
    if(TRADES.checkHash(tradeHash, msg.sender)==-1):
        return(-2)
    # Try to fulfill each trade passed
    t = 0
    while t < len(trade_ids):
        # Get trade
        trade = array(TRADE_FIELDS)
        trade = TRADES.get_trade(trade_ids[t], outitems=TRADE_FIELDS)
        if !trade:
            return(0)
        # Get market
        type = trade[1]
        market = trade[2]
        creator = INFO.getCreator(market)
        amount = trade[3]
        price = trade[4]
        owner = trade[5]
        outcome = trade[7]
        if(owner == msg.sender or owner == tx.origin):
            return(-5)
        # Make sure the trade has been mined, obvious HFT prevention
        if block.number <= trade[6]:
            return(TRADE_SAME_BLOCK_PROHIBITED)
        branch = MARKETS.getBranchID(market)
        fee = fee_percent(MARKETS.getTradingFee(market), price, MARKETS.getCumScale(market))

        # Fill buy order
        if type == BID:
            # Get available balance of shares
            balance = MARKETS.getParticipantSharesPurchased(market, msg.sender, outcome)
            if(balance > 0 and max_amount > 0):
<<<<<<< HEAD
                if(MARKETS.getParticipantID(market, sender) != msg.sender):
                    return(-3)
=======
>>>>>>> 86dd5d8e
                makerFeeRate = MARKETS.getMakerFees(market)
                # Determine fill amount
                fill = min(amount, min(balance, max_amount))
                # Calculate value
                value = (fill * price)/ONE
                # must trade at least 0.00000001 in value
                if(value < 184467440738):
                    return(-4)
                # Update trade amount or remove
                if fill < amount:
                    TRADES.fill_trade(trade_ids[t], fill)
                else:
                    remove_trade(trade_ids[t], market)
                # Update balances
                MARKETS.modifyParticipantShares(market, msg.sender, outcome, -fill, 0)
                MARKETS.modifyParticipantShares(market, owner, outcome, fill, 0)
                # Transfer cash from person who bid to the person here who is selling [bidder has already sent/escrowed the cash to/with the market when submitting bid]
                fee = value * fee / ONE
                branchFees = (THREEFOURTHS+(ONEHALF - makerFeeRate)/2)*fee / ONE
                creatorFees = (ONEFOURTH+(ONEHALF - makerFeeRate)/2)*fee / ONE
                CASH.addCash(msg.sender, value-(branchFees + creatorFees))
                # 75% to branch + .5% more to branch per maker fee 1% decrease
                CASH.addCash(branch, branchFees)
                # 25% to creator + .5% more to creator per 1% decrease in maker fees
                CASH.addCash(creator, creatorFees)
                CASH.subtractCash(market, value)

                # other party [maker] pays their part of the fee here too [they previously escrowed it in the market]
                fee = fee * makerFeeRate / ONE
                CASH.subtractCash(market, fee)
                CASH.addCash(creator, fee/2)
                CASH.addCash(branch, fee/2)
                
                # needed to keep track of how many fees a market has raised
                # only count branch fees here
                MARKETS.addFees(market, fee/2+branchFees)
                # Update max_amount
                max_amount -= fill
                # Log transaction
                log(type=log_fill_tx, market, msg.sender, owner, ASK, price, fill, trade_ids[t], outcome)
            else:
                return(INSUFFICIENT_BALANCE)
        elif type == ASK:
            balance = CASH.balance(msg.sender)
            makerFeeRate = MARKETS.getMakerFees(market)
            takerFee = (ONEPOINTFIVE - makerFeeRate)*fee / ONE
            total_trade_cost = amount * price * (takerFee+ONE) / ONE**2
            # trade value to spend is equal to min(moneyUserOwns, moneyUserWantsToSpend, valueOfTradeThatIsUnfilledIncludingFees)
            value_to_spend = min(total_trade_cost, min(max_value, balance))
            # Determine fill amount
            fill = value_to_spend*ONE / price * ONE / (takerFee+ONE)
            trade_value_excluding_fees = fill*price/ONE
            if(trade_value_excluding_fees >= 184467440738):
                # Update trade amount or remove filled trade
                if fill < amount:
                    TRADES.fill_trade(trade_ids[t], fill)
                else:
                    remove_trade(trade_ids[t], market)
                # Update balances [user asking has already gotten rid of shares in escrow, just need to add them to the buyer]
                MARKETS.modifyParticipantShares(market, msg.sender, outcome, fill, 0)

                branchFees = (THREEFOURTHS+(ONEHALF - makerFeeRate)/2)*trade_value_excluding_fees/ONE * fee / ONE
                creatorFees = (ONEFOURTH+(ONEHALF - makerFeeRate)/2)*trade_value_excluding_fees/ONE * fee / ONE
                # Transfer cash from user to person who has ask order and pay fee to branch and market creator
                # 75% to branch + .5% more to branch per maker fee 1% decrease 
                CASH.addCash(branch, branchFees)
                # 25% to creator + .5% more to creator per 1% decrease in maker fees
                CASH.addCash(creator, creatorFees)
                CASH.addCash(owner, value_to_spend-(branchFees+creatorFees))
                CASH.subtractCash(msg.sender, value_to_spend)

                # other party [maker] pay their part of the fee here too
                makerFee = trade_value_excluding_fees * makerFeeRate / ONE * fee / ONE
                CASH.subtractCash(market, makerFee)
                CASH.addCash(creator, makerFee/2)
                CASH.addCash(branch, makerFee/2)
                
                # only count branch fees here
                MARKETS.addFees(market, makerFee/2+branchFees)
                # Update max_value
                max_value -= value_to_spend
                # Log transaction
                log(type=log_fill_tx, market, msg.sender, owner, BID, price, fill, trade_ids[t], outcome)
            else:
                return(INSUFFICIENT_BALANCE)

        # Log price, fill amount, type and timestamp
        MARKETS.setPrice(market, outcome, price)
        log(type=log_price, market, type, price, fill, block.timestamp, outcome, msg.sender)
        # Next trade
        t += 1
    return([SUCCESS, max_value, max_amount]: arr)

# Allows a user to "short" by buying n complete sets and selling n shares of the unwanted outcome to a bid on the book
# Example:
    #buyer gives up say 20
    #complete set cost is say 100
    #fee is say 2
    #market should lose 20 from buyer's escrowed money
    #market should gain 100 from complete set
    #person short selling should give the market 80 [complete set cost less shares sold]
    #plus fees
        #1 should go to branch
        #1 should go to creator
# Errors:
    # -1: trade doesn't exist
    # -2: invalid trade hash/commitment
    # -3: must be a bid, not an ask
    # -4: market is already resolved
    # -5: can't pickup your own trade
    # -6: can't trade on oracle only branch
    # -7: not a large enough trade
def short_sell(buyer_trade_id, max_amount):
    refund()
    branch = MARKETS.getBranchID(market)
    if(BRANCHES.getOracleOnly(branch)):
        return(-6)
    # check trade hash
    tradeInfo = array(3)
    tradeInfo[0] = buyer_trade_id
    tradeInfo[1] = max_amount
    tradeInfo[2] = 0
    tradeHash = sha3(tradeInfo, items=3)
    if(TRADES.checkHash(tradeHash, msg.sender)==-1):
        return(-2)
    # Get trade
    trade = array(TRADE_FIELDS)
    trade = TRADES.get_trade(buyer_trade_id, outitems=TRADE_FIELDS)
    if !trade:
        return(-1)
    # Get market
    type = trade[1]
    if(type!=BID):
        return(-3)
    market = trade[2]
    if(MARKETS.getOneWinningOutcome(market, 0)):
        return(-4)
    orig_amount = trade[3]
    price = trade[4]
    owner = trade[5]
    outcome = trade[7]
    if(owner == msg.sender or owner == tx.origin):
        return(-5)
    # Make sure the trade has been mined, obvious HFT prevention
    if block.number <= trade[6]:
        return(TRADE_SAME_BLOCK_PROHIBITED)
    
    # calculate cost
    creator = INFO.getCreator(market)
    trading_fee = MARKETS.getTradingFee(market)
    cumScale = MARKETS.getCumScale(market)
    amount = min(orig_amount, max_amount)
    if(amount < 0):
        return(INSUFFICIENT_BALANCE)
    fee = amount * price * fee_percent(trading_fee, price, cumScale) / ONE^2
    makerFeeRate = MARKETS.getMakerFees(market)
    branchFees = (THREEFOURTHS+(ONEHALF - makerFeeRate)/2)*fee / ONE
    creatorFees = (ONEFOURTH+(ONEHALF - makerFeeRate)/2)*fee / ONE
    takerFeesTotal = branchFees + creatorFees
    cost = amount*cumScale/ONE - (amount*price/ONE - takerFeesTotal)
    if(CASH.balance(msg.sender) < cost):
        return(INSUFFICIENT_BALANCE)
    if(amount*price/ONE < 184467440738):
        return(-7)

    numOutcomes = MARKETS.getMarketNumOutcomes(market)
    participantNumber = MARKETS.getParticipantNumber(market, msg.sender)
    # if participant doesn't exist in market, add them
    if(msg.sender != MARKETS.getParticipantID(market, participantNumber)):
        participantNumber = MARKETS.addParticipant(market, msg.sender)

    i = 1
    # send shares of the event to user address, buying complete sets
    while i <= numOutcomes:
        MARKETS.modifyShares(market, i, amount)
        MARKETS.modifyParticipantShares(market, participantNumber, i, amount, 0)
        i += 1
    if(BRANCHES.getVotePeriod(branch)<MARKETS.getTradingPeriod(market)):
        MARKETS.modifySharesValue(market, amount*cumScale/ONE)
        EXPEVENTS.adjustPeriodShareValueOutstanding(branch, MARKETS.getTradingPeriod(market), amount*cumScale/ONE)
    # send money from user acc. to market address/account
    # cost for shares
    if(!CASH.sendFrom(market, cost-takerFeesTotal, msg.sender)):
        throw

    # Fill buy order [short selling the outcome user doesn't want]
    # Determine fill amount
    fill = amount
    # Update trade amount or remove
    if fill < orig_amount:
        TRADES.fill_trade(trade_id, fill)
    else:
        remove_trade(trade_id, market)
    # Update balances
    ownerNum = MARKETS.getParticipantNumber(market, owner)
    MARKETS.modifyParticipantShares(market, participantNumber, outcome, -fill, 0)
    MARKETS.modifyParticipantShares(market, ownerNum, outcome, fill, 0)
    # Transfer cash from person who bid to the person here who is selling [bidder has already sent/escrowed the cash to/with the market when submitting bid]
    # 75% to branch + .5% more to branch per maker fee 1% decrease 
    if(!CASH.sendFrom(branch, branchFees, msg.sender)):
        throw
    # 25% to creator + .5% more to creator per 1% decrease in maker fees
    if(!CASH.sendFrom(creator, creatorFees, msg.sender)):
        throw

    # other party [maker] pay their part of the fee here too
    fee = fee * makerFeeRate / ONE
    CASH.subtractCash(market, fee)
    CASH.addCash(creator, fee/2)
    CASH.addCash(branch, fee/2)
    
    # only count branch fees here
    MARKETS.addFees(market, fee/2+branchFees)

    max_amount -= fill
    # Log transaction
    log(type=log_fill_tx, market, msg.sender, owner, ASK, price, fill, trade_id, outcome)
    # Log price, fill amount, type and timestamp
    log(type=log_price, market, type, price, fill, block.timestamp, outcome, msg.sender)
    MARKETS.setPrice(market, outcome, price)
    return([SUCCESS, max_amount, fill, price]: arr)<|MERGE_RESOLUTION|>--- conflicted
+++ resolved
@@ -113,11 +113,6 @@
             # Get available balance of shares
             balance = MARKETS.getParticipantSharesPurchased(market, msg.sender, outcome)
             if(balance > 0 and max_amount > 0):
-<<<<<<< HEAD
-                if(MARKETS.getParticipantID(market, sender) != msg.sender):
-                    return(-3)
-=======
->>>>>>> 86dd5d8e
                 makerFeeRate = MARKETS.getMakerFees(market)
                 # Determine fill amount
                 fill = min(amount, min(balance, max_amount))
@@ -284,16 +279,12 @@
         return(-7)
 
     numOutcomes = MARKETS.getMarketNumOutcomes(market)
-    participantNumber = MARKETS.getParticipantNumber(market, msg.sender)
-    # if participant doesn't exist in market, add them
-    if(msg.sender != MARKETS.getParticipantID(market, participantNumber)):
-        participantNumber = MARKETS.addParticipant(market, msg.sender)
 
     i = 1
     # send shares of the event to user address, buying complete sets
     while i <= numOutcomes:
         MARKETS.modifyShares(market, i, amount)
-        MARKETS.modifyParticipantShares(market, participantNumber, i, amount, 0)
+        MARKETS.modifyParticipantShares(market, msg.sender, i, amount, 0)
         i += 1
     if(BRANCHES.getVotePeriod(branch)<MARKETS.getTradingPeriod(market)):
         MARKETS.modifySharesValue(market, amount*cumScale/ONE)
@@ -312,9 +303,8 @@
     else:
         remove_trade(trade_id, market)
     # Update balances
-    ownerNum = MARKETS.getParticipantNumber(market, owner)
-    MARKETS.modifyParticipantShares(market, participantNumber, outcome, -fill, 0)
-    MARKETS.modifyParticipantShares(market, ownerNum, outcome, fill, 0)
+    MARKETS.modifyParticipantShares(market, msg.sender, outcome, -fill, 0)
+    MARKETS.modifyParticipantShares(market, msg.sender, outcome, fill, 0)
     # Transfer cash from person who bid to the person here who is selling [bidder has already sent/escrowed the cash to/with the market when submitting bid]
     # 75% to branch + .5% more to branch per maker fee 1% decrease 
     if(!CASH.sendFrom(branch, branchFees, msg.sender)):
