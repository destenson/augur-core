--- conflicted
+++ resolved
@@ -15,12 +15,7 @@
     function isDoneReporting(address) constant returns (bool);
     function isContainerForRegistrationToken(Typed) constant returns (bool);
     function isContainerForMarket(Typed) constant returns (bool);
-<<<<<<< HEAD
-    function getBranch() constant returns (IBranch);
-    function getReputationToken() constant returns (IReputationToken);
-=======
     function getBranch() constant returns (Branch);
->>>>>>> 80d7a078
     function createNewMarket(uint256 _endTime, int256 _numOutcomes, int256 _payoutDenominator, int256 _feePerEthInWei, address _denominationToken, address _sender, int256 _minDisplayPrice, int256 _maxDisplayPrice, address _automatedReporterAddress, int256 _topic) public payable returns (IMarket);
 }
 
