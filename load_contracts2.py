#!/usr/bin/env python
# Copyright (c) 2017 Christian Calderon

# Permission is hereby granted, free of charge, to any person obtaining a copy
# of this software and associated documentation files (the "Software"), to deal
# in the Software without restriction, including without limitation the rights
# to use, copy, modify, merge, publish, distribute, sublicense, and/or sell
# copies of the Software, and to permit persons to whom the Software is
# furnished to do so, subject to the following conditions:

# The above copyright notice and this permission notice shall be included in all
# copies or substantial portions of the Software.

# THE SOFTWARE IS PROVIDED "AS IS", WITHOUT WARRANTY OF ANY KIND, EXPRESS OR
# IMPLIED, INCLUDING BUT NOT LIMITED TO THE WARRANTIES OF MERCHANTABILITY,
# FITNESS FOR A PARTICULAR PURPOSE AND NONINFRINGEMENT. IN NO EVENT SHALL THE
# AUTHORS OR COPYRIGHT HOLDERS BE LIABLE FOR ANY CLAIM, DAMAGES OR OTHER
# LIABILITY, WHETHER IN AN ACTION OF CONTRACT, TORT OR OTHERWISE, ARISING FROM,
# OUT OF OR IN CONNECTION WITH THE SOFTWARE OR THE USE OR OTHER DEALINGS IN THE
# SOFTWARE.
from __future__ import print_function
import argparse
import os
import errno
import re
from binascii import hexlify
import shutil
import sys
from serpent import mk_signature
import tempfile
import warnings
import ethereum.tester
import socket
import select

if (3, 0) <= sys.version_info:

    def pretty_signature(path, name):
        ugly_signature = mk_signature(path).decode()
        extern_name = 'extern {}:'.format(name)
        name_end = ugly_signature.find(':') + 1
        signature = extern_name + ugly_signature[name_end:]
        return signature

    _hexlify = hexlify

    def hexlify(binary):
        return _hexlify(binary).decode()
else:

    def pretty_signature(path, name):
        ugly_signature = mk_signature(path)
        extern_name = 'extern {}:'.format(name)
        name_end = ugly_signature.find(':') + 1
        signature = extern_name + ugly_signature[name_end:]
        return signature

IPC_SOCK = None

IMPORT = re.compile('^import (?P<name>\w+) as (?P<alias>\w+)$')
EXTERN = re.compile('^extern (?P<name>\w+): \[.+\]$')
CONTROLLER_V1 = re.compile('^(?P<indent>\s*)(?P<alias>\w+) = Controller.lookup\([\'"](?P<name>\w+)[\'"]\)')
CONTROLLER_V1_MACRO = re.compile('^macro Controller: (?P<address>0x[0-9a-fA-F]{1,40})$')
CONTROLLER_INIT = re.compile('^(?P<indent>\s*)self.controller = 0x[0-9A-F]{1,40}')
INDENT = re.compile('^$|^[#\s].*$')

STANDARD_EXTERNS = {
    'controller': 'extern controller: [lookup:[int256]:int256, checkWhitelist:[int256]:int256]',
    # ERC20 and aliases used in Augur code
    'ERC20': 'extern ERC20: [allowance:[address,address]:uint256, approve:[address,uint256]:uint256, balanceOf:[address]:uint256, decimals:[]:uint256, name:[]:uint256, symbol:[]:uint256, totalSupply:[]:uint256, transfer:[address,uint256]:uint256, transferFrom:[address,address,uint256]:uint256]',
    'subcurrency': 'extern subcurrency: [allowance:[address,address]:uint256, approve:[address,uint256]:uint256, balanceOf:[address]:uint256, decimals:[]:uint256, name:[]:uint256, symbol:[]:uint256, totalSupply:[]:uint256, transfer:[address,uint256]:uint256, transferFrom:[address,address,uint256]:uint256]',
    'rateContract': 'extern rateContract: [rateFunction:[]:int256]',
    'forkResolveContract': 'extern forkResolveContract: [resolveFork:[]:int256]',
    'shareTokens': 'extern shareTokens: [allowance:[address,address]:int256, approve:[address,uint256]:int256, balanceOf:[address]:int256, changeTokens:[int256,int256]:int256, getDecimals:[]:int256, getName:[]:int256, getSymbol:[]:int256, modifySupply:[int256]:int256, totalSupply:[]:int256, transfer:[address,uint256]:int256, transferFrom:[address,address,uint256]:int256]',
}

DEFAULT_RPCADDR = 'http://localhost:8545'
DEFAULT_CONTROLLER = '0xDEADBEEF'
VALID_ADDRESS = re.compile('^0x[0-9A-F]{1,40}$')


SERPENT_EXT = '.se'
MACRO_EXT = '.sem'


class LoadContractsError(Exception):
    """Error class for all errors while processing Serpent code."""
    def __init__(self, msg, *format_args, **format_params):
        super(self.__class__, self).__init__(msg.format(*format_args, **format_params))
        if not hasattr(self, 'message'):
            self.message = self.args[0]


class TempDirCopy(object):
    """Makes a temporary copy of a directory and provides a context manager for automatic cleanup."""
    def __init__(self, source_dir):
        self.source_dir = os.path.abspath(source_dir)
        self.temp_dir = tempfile.mkdtemp()
        self.temp_source_dir = os.path.join(self.temp_dir,
                                            os.path.basename(self.source_dir))
        shutil.copytree(self.source_dir, self.temp_source_dir)

    def __enter__(self):
        return self

    def __exit__(self, exc_type, exc, traceback):
        shutil.rmtree(self.temp_dir)
        if not any((exc_type, exc, traceback)):
            return True
        return False

    def find_files(self, extension):
        """Finds all the files ending with the extension in the directory."""
        paths = []
        for directory, subdirs, files in os.walk(self.temp_source_dir):
            for filename in files:
                if filename.endswith(extension):
                    paths.append(os.path.join(directory, filename))

        return paths

    def commit(self, dest_dir):
        """Copies the contents of the temporary directory to the destination."""
        if os.path.exists(dest_dir):
            LoadContractsError(
                'The target path already exists: {}'.format(
                    os.path.abspath(dest_dir)))

        shutil.copytree(self.temp_source_dir, dest_dir)

    def cleanup(self):
        """Deletes the temporary directory."""
        try:
            shutil.rmtree(self.temp_dir)
        except OSError as exc:
            # If ENOENT it raised then the directory was already removed.
            # This error is not harmful so it shouldn't be raised.
            # Anything else is probably bad.
            if exc.errno == errno.ENOENT:
                return False
            else:
                raise
        else:
            return True

    def original_path(self, path):
        """Returns the orignal path which the copy points to."""
        return path.replace(self.temp_source_dir, self.source_dir)


def strip_license(code_lines):
    """Separates the top-of-the-file license stuff from the rest of the code."""
    for i, line in enumerate(code_lines):
        if not line.startswith('#'):
            return code_lines[:i], code_lines[i:]
    return [], code_lines


def strip_imports(code_lines):
    """Separates dependency information from Serpent code in the file."""
    license, code = strip_license(code_lines)
    dependencies = []
    other_code = []

    for i, line in enumerate(code):
        if line.startswith('import'):
            m = IMPORT.match(line)
            if m:
                dependencies.append((m.group(1), m.group(2)))
            else:
                raise LoadContractsError(
                    'Weird import at {line_num}: {line}',
                    line_num=i,
                    line=line)
        else:
            other_code.append(line)

    return license, dependencies, other_code


def path_to_name(path):
    """Extracts the contract name from the path."""
    return os.path.basename(path).replace(SERPENT_EXT, '')


def update_controller(code_lines, controller_addr):
    """Updates the controller address in the code.

    If there is no 'data controller' declaration it is added.
    Similarly, if no controller initialization line is found in
    the init function, then it is added, and if there is no init
    function, one is added.
    """
    code_lines = code_lines[:]

    first_def = None
    data_line = None
    init_def = None
    for i, line in enumerate(code_lines):
        if line == 'data controller':
            data_line = i
        if line.startswith('def init()'):
            init_def = i
        if line.startswith('def') and first_def is None:
            first_def = i

    if first_def is None:
        raise LoadContractsError('No functions found! Is this a macro file?')

    controller_init = '    self.controller = {}'.format(controller_addr)

    if init_def is None:
        # If there's no init function, add it before the first function
        init_def = first_def
        code_lines = code_lines[:init_def] + ['def init():', controller_init, ''] + code_lines[init_def:]
    else:
        # If there is, add the controller init line to the top of the init function
        # and remove any other lines in init that set the value of self.controller
        code_lines.insert(init_def + 1, controller_init)
        i = init_def + 2
        while INDENT.match(code_lines[i]):
            m = CONTROLLER_INIT.match(code_lines[i])
            if m:
                del code_lines[i]
            else:
                i += 1

    if data_line is None:
        # If there's no 'data controller' line, add it before the init.
        code_lines = code_lines[:init_def] + ['data controller', ''] + code_lines[init_def:]

    return code_lines


def imports_to_externs(source_dir, target_dir):
    """Translates code using import syntax to standard Serpent externs."""
    with TempDirCopy(source_dir) as td:
        serpent_paths = td.find_files(SERPENT_EXT)

        contracts = {}

        for path in serpent_paths:
            # TODO: Something besides hard coding this everywhere!!!
            if os.path.basename(path) == 'controller.se':
                continue

            name = path_to_name(path)

            with open(path) as f:
                code_lines = [line.rstrip() for line in f]

            try:
                code_lines = update_controller(code_lines, DEFAULT_CONTROLLER)
                license, dependencies, other_code = strip_imports(code_lines)
            except LoadContractsError as exc:
                raise LoadContractsError(
                    'Caught error while processing {name}: {error}',
                    name=name,
                    error=exc.message)

            info = {'license': license,
                    'dependencies': dependencies,
                    'stripped_code': '\n'.join(other_code)}

            # the stripped code is writen back so the serpent module can handle 'inset' properly
            with open(path, 'w') as f:
                f.write(info['stripped_code'])

            info['signature'] = pretty_signature(path, name)
            info['path'] = path
            contracts[name] = info

        lookup_fmt = '{} = self.controller.lookup(\'{}\')'
        for name in contracts:
            info = contracts[name]
            signatures = ['', STANDARD_EXTERNS['controller'], '']
            for oname, alias in info['dependencies']:
                signatures.append('')
                signatures.append(lookup_fmt.format(alias, oname))
                signatures.append(contracts[oname]['signature'])
            signatures.append('') # blank line between signatures section and rest of code
            new_code = '\n'.join(info['license'] + signatures + [info['stripped_code']])
            path = info['path']

            with open(path, 'w') as f:
                f.write(new_code)

        td.commit(target_dir)


def update_externs(source_dir, controller):
    """Updates all externs in source_dir."""

    with TempDirCopy(source_dir) as td:
        extern_map = STANDARD_EXTERNS.copy()
        serpent_files = td.find_files(SERPENT_EXT)

        for path in serpent_files:
            # TODO: Something besides hard coding this everywhere!!!
            if os.path.basename(path) == 'controller.se':
                continue

            name = path_to_name(path)
            extern_map[name] = pretty_signature(path, name)

        for path in serpent_files:
            # TODO: Something besides hard coding this everywhere!!!
            if os.path.basename(path) == 'controller.se':
                continue

            with open(path) as f:
                code_lines = [line.rstrip() for line in f]

            if controller:
                try:
                    code_lines = update_controller(code_lines, controller)
                except Exception as exc:
                    raise LoadContractsError(
                        'Caught error while processing {path}: {err}',
                        path=td.original_path(path),
                        err=str(exc))

            license, code_lines = strip_license(code_lines)

            for i in range(len(code_lines)):
                line = code_lines[i]
                m = EXTERN.match(line)

                if (line.startswith('extern') and m is None or
                    m and m.group(1) not in extern_map):

                    raise LoadContractsError(
                        'Weird extern at line {line_num} in file {path}: {line}',
                        line_num=(len(license) + i + 1),
                        path=td.original_path(path),
                        line=line)
                elif m:
                    extern_name = m.group(1)
                    code_lines[i]  = extern_map[extern_name]

            code_lines = '\n'.join(license + code_lines)
            with open(path, 'w') as f:
                f.write(code_lines)

        shutil.rmtree(source_dir)
        td.commit(source_dir)


def upgrade_controller(source, controller):
    """Replaces controller macros with an updateable storage value."""
    with TempDirCopy(source) as td:
        serpent_files = td.find_files(SERPENT_EXT)

        for path in serpent_files:
            # TODO: Something besides hard coding this everywhere!!!
            if os.path.basename(path) == 'controller.se':
                continue

            with open(path) as f:
                code_lines = [line.rstrip() for line in f]

            if controller:
                try:
                    code_lines = update_controller(code_lines, controller)
                except LoadContractsError as exc:
                    raise LoadContractsError('Caught error while processing {path}: {err}',
                        path=td.original_path(path),
                        err=exc.message)

            new_code = []
            for i in range(len(code_lines)):
                line = code_lines[i]
                if CONTROLLER_V1_MACRO.match(line):
                    continue # don't include the macro line in the new code
                m = CONTROLLER_V1.match(line)
                if m:
                    new_code.append('{indent}{alias} = self.controller.lookup(\'{name}\')'.format(**m.groupdict()))
                else:
                    new_code.append(line)

            with open(path, 'w') as f:
                f.write('\n'.join(new_code))

        shutil.rmtree(source)
        td.commit(source)


class ContractLoader(object):
    """A class which updates and compiles Serpent code via ethereum.tester.state.

    Examples:
    contracts = ContractLoader('src', 'controller.se', ['mutex.se', 'cash.se', 'repContract.se'])
    print(contracts.foo.echo('lol'))
    print(contracts['bar'].bar())
    contracts.cleanup()
    """
    def __init__(self, source_dir, controller, special):
        self.__state = ethereum.tester.state()
        self.__contracts = {}
        self.__temp_dir = TempDirCopy(source_dir)

        serpent_files = self.__temp_dir.find_files(SERPENT_EXT)

        for file in serpent_files:
            if os.path.basename(file) == controller:
                print('Creating controller..')
                self.__contracts['controller'] = self.__state.abi_contract(file)
                controller_addr = '0x' + hexlify(self.__contracts['controller'].address)
                assert len(controller_addr) == 42
                print('Updating externs...')
                update_externs(self.__temp_dir.temp_source_dir, controller_addr)
                print('Finished.')
                self.__state.mine()
                break
        else:
            raise LoadContractsError('Controller not found! {}', controller)

        for contract in special:
            for file in serpent_files:
                if os.path.basename(file) == contract:
                    name = path_to_name(file)
                    print(name)
                    self.__contracts[name] = self.__state.abi_contract(file)
                    address = self.__contracts[name].address
                    self.controller.setValue(name.ljust(32, '\x00'), address)
                    self.controller.addToWhitelist(address)
                    self.__state.mine()
                    print('Contract creation successful:', name)

        for file in serpent_files:
            name = path_to_name(file)

            if name in self.__contracts:
                continue

            try:
                print(name)
                self.__contracts[name] = self.__state.abi_contract(file)
            except Exception as exc:
                with open(file) as f:
                    code = f.read()
                raise LoadContractsError(
                    'Error compiling {name}:\n\n{code}',
                    name=name,
                    code=code)
            else:
                print('Contract creation successful:', name)

            self.controller.setValue(name.ljust(32, '\x00'), self.__contracts[name].address)
            self.controller.addToWhitelist(self.__contracts[name].address)

    def __getattr__(self, name):
        """Use it like a namedtuple!"""
        if name in self.__contracts:
            return self.__contracts[name]
        else:
            return super(self.__class__, self).__getattr__(name)

    def __getitem__(self, name):
        """Use it like a dict!"""
        return self.__contracts[name]

    def cleanup(self):
        """Deletes temporary files."""
        self.__temp_dir.cleanup()

    def __del__(self):
        """ContractLoaders try to clean up after themselves."""
        self.cleanup()

<<<<<<< HEAD
    def recompile(self, source_dir, name):
        self.__temp_dir = TempDirCopy(source_dir)
        controller_addr = '0x' + hexlify(self.__contracts['controller'].address)
        update_externs(self.__temp_dir.temp_source_dir, controller_addr)
        self.__state.mine()
        for file in self.__temp_dir.find_files(SERPENT_EXT):
            name_ = path_to_name(file)
            if name_ == name:
                self.__contracts[name] = self.__state.abi_contract(file)
                self.controller.setValue(name.ljust(32, '\x00'), self.__contracts[name].address)
                self.controller.addToWhitelist(self.__contracts[name].address)
                return self.get_address(name)
=======
    def recompile(self, name):
        """Gets the latest copy of the code from the source path, recompiles, and updates controller."""
        for file in self.__temp_dir.find_files(SERPENT_EXT):
            if path_to_name(file) == name:
                break

        og_path = self.__temp_dir.original_path(file)
        os.remove(file)
        shutil.copy(og_path, file)
        update_externs(self.__temp_dir.temp_source_dir, self.get_address('controller'))
        self.__contract[name] = self.__state.abi_contract(file)
        self.controller.setValue(name.ljust(32, '\x00'), self.__contracts[name].address)
        self.controller.addToWhitelist(self.__contracts[name].address)        
>>>>>>> 9a359f14

    def get_address(self, name):
        """Hex-encoded address of the contract."""
        return '0x' + hexlify(self.__contracts[name].address)


def main():
    parser = argparse.ArgumentParser(
        description='Compiles collections of serpent contracts.',
        epilog='Try a command followed by -h to see it\'s help info.')

    commands = parser.add_subparsers(title='commands')

    translate = commands.add_parser('translate',
                                    help='Translate imports to externs.')
    translate.add_argument('-s', '--source',
                           help='Directory to search for Serpent code.',
                           required=True)
    translate.add_argument('-t', '--target',
                           help='Directory to save translated code in.',
                           required=True)
    translate.set_defaults(command='translate')

    update = commands.add_parser('update',
                                 help='Updates the externs in --source.')
    update.add_argument('-s', '--source',
                        help='Directory to search for Serpent code.',
                        required=True)
    update.add_argument('-c', '--controller',
                        help='The address in hex of the Controller contract.',
                        default=None)
    update.set_defaults(command='update')

    compile_ = commands.add_parser('compile',
                                   help='Compiles and uploads all the contracts in --source. (TODO)')
    compile_.add_argument('-s', '--source',
                          help='Directory to search for Serpent code.',
                          required=True)
    compile_.add_argument('-r', '--rpcaddr',
                          help='Address of RPC server.',
                          default=DEFAULT_RPCADDR)
    compile_.add_argument('-o', '--out',
                          help='Filename for address json.')
    compile_.add_argument('-O', '--overwrite',
                          help='If address json already exists, overwrite.',
                          action='store_true', default=False)
    compile_.set_defaults(command='compile')

    upgrade = commands.add_parser('upgrade', help='Upgrades to the new controller mechanism')
    upgrade.add_argument('-s', '--source', help='Directory to search for Serpent code.', required=True)
    upgrade.add_argument('-c', '--controller', help='Sets the controller address', default=None)
    upgrade.set_defaults(command='upgrade')

    args = parser.parse_args()

    try:
        if not hasattr(args, 'command'):
            parser.print_help()
        elif args.command == 'translate':
            imports_to_externs(args.source, args.target)
        elif args.command ==  'update':
            update_externs(args.source, args.controller)
        elif args.command == 'upgrade':
            upgrade_controller(args.source, args.controller)
        else:
            raise LoadContractsError('command not implemented: {cmd}', cmd=args.command)
    except LoadContractsError as exc:
        print(exc)
        return 1
    else:
        return 0


if __name__ == '__main__':
    sys.exit(main())<|MERGE_RESOLUTION|>--- conflicted
+++ resolved
@@ -468,20 +468,6 @@
         """ContractLoaders try to clean up after themselves."""
         self.cleanup()
 
-<<<<<<< HEAD
-    def recompile(self, source_dir, name):
-        self.__temp_dir = TempDirCopy(source_dir)
-        controller_addr = '0x' + hexlify(self.__contracts['controller'].address)
-        update_externs(self.__temp_dir.temp_source_dir, controller_addr)
-        self.__state.mine()
-        for file in self.__temp_dir.find_files(SERPENT_EXT):
-            name_ = path_to_name(file)
-            if name_ == name:
-                self.__contracts[name] = self.__state.abi_contract(file)
-                self.controller.setValue(name.ljust(32, '\x00'), self.__contracts[name].address)
-                self.controller.addToWhitelist(self.__contracts[name].address)
-                return self.get_address(name)
-=======
     def recompile(self, name):
         """Gets the latest copy of the code from the source path, recompiles, and updates controller."""
         for file in self.__temp_dir.find_files(SERPENT_EXT):
@@ -494,8 +480,7 @@
         update_externs(self.__temp_dir.temp_source_dir, self.get_address('controller'))
         self.__contract[name] = self.__state.abi_contract(file)
         self.controller.setValue(name.ljust(32, '\x00'), self.__contracts[name].address)
-        self.controller.addToWhitelist(self.__contracts[name].address)        
->>>>>>> 9a359f14
+        self.controller.addToWhitelist(self.__contracts[name].address)
 
     def get_address(self, name):
         """Hex-encoded address of the contract."""
